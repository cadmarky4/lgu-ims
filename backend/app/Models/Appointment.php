--- conflicted
+++ resolved
@@ -5,19 +5,15 @@
 
 use Illuminate\Database\Eloquent\Concerns\HasUuids;
 use Illuminate\Database\Eloquent\Factories\HasFactory;
-<<<<<<< HEAD
 use OwenIt\Auditing\Contracts\Auditable;
 use Carbon\Carbon;
 use Illuminate\Support\Facades\Auth;
-=======
 use Illuminate\Database\Eloquent\Model;
 use Illuminate\Database\Eloquent\Relations\BelongsTo;
->>>>>>> 93ad96dd
 
 class Appointment extends Model implements Auditable
 {
-<<<<<<< HEAD
-    use HasFactory, HasUuids; // Add HasUuids trait
+    use HasFactory, HasUuids;
 
     use \OwenIt\Auditing\Auditable;
     
@@ -52,10 +48,8 @@
 
     protected $keyType = 'string';
     public $incrementing = false;
-=======
-    use HasFactory, HasUuids;
->>>>>>> 93ad96dd
 
+    // Use static initialization instead of constructor
     protected $fillable = [
         'base_ticket_id',
         'department',
