--- conflicted
+++ resolved
@@ -10,11 +10,8 @@
         "laravel/framework": "^12.0",
         "laravel/sanctum": "^4.1",
         "laravel/tinker": "^2.10.1",
-<<<<<<< HEAD
         "owen-it/laravel-auditing": "^14.0",
-=======
         "phpoffice/phpspreadsheet": "^4.4",
->>>>>>> 314e4732
         "spatie/laravel-permission": "^6.19"
     },
     "require-dev": {
