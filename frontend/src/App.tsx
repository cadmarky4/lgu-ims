import { createBrowserRouter, RouterProvider, Navigate, useNavigate } from "react-router-dom";
import { AuthProvider } from "./contexts/AuthContext";
import { NotificationProvider } from "./components/_global/NotificationSystem";
import ProtectedRoute from "./components/_auth/ProtectedRoute"; 
import AppLayout from "./components/AppLayout";
// import Dashboard from "./components/dashboard/Dashboard";
import ResidentManagement from "./components/residentManagement/ResidentManagement";
import AddNewResident from "./components/residentManagement/AddNewResident";
import EditResident from "./components/residentManagement/EditResident";
import ViewResident from "./components/residentManagement/ViewResident";
import ProcessDocument from "./components/processDocument/ProcessDocument";
import BarangayClearanceForm from "./components/processDocument/BarangayClearanceForm";
import BusinessPermitForm from "./components/processDocument/BusinessPermitForm";
import CertificateOfIndigencyForm from "./components/processDocument/CertificateOfIndigencyForm";
import CertificateOfResidencyForm from "./components/processDocument/CertificateOfResidencyForm";
import DocumentQueue from "./components/processDocument/DocumentQueue";
import BarangayClearancePrint from "./components/processDocument/BarangayClearancePrint";
import CertificateOfResidencyPrint from "./components/processDocument/CertificateOfResidencyPrint";
import CertificateOfIndigencyPrint from "./components/processDocument/CertificateOfIndigencyPrint";
import BusinessPermitPrint from "./components/processDocument/BusinessPermitPrint";
import HouseholdManagement from "./components/householdManagement/HouseholdManagement";
import AddNewHousehold from "./components/householdManagement/AddNewHousehold";
import EditHousehold from "./components/householdManagement/EditHousehold";
import ViewHousehold from "./components/householdManagement/ViewHousehold";
<<<<<<< HEAD
// import ProcessDocument from "./components/processDocument/ProcessDocument";
// import BarangayClearanceForm from "./components/processDocument/BarangayClearanceForm";
// import BusinessPermitForm from "./components/processDocument/BusinessPermitForm";
// import CertificateOfIndigencyForm from "./components/processDocument/CertificateOfIndigencyForm";
// import CertificateOfResidencyForm from "./components/processDocument/CertificateOfResidencyForm";
// import DocumentQueue from "./components/processDocument/DocumentQueue";
// import BarangayClearancePrint from "./components/processDocument/BarangayClearancePrint";
// import CertificateOfResidencyPrint from "./components/processDocument/CertificateOfResidencyPrint";
// import CertificateOfIndigencyPrint from "./components/processDocument/CertificateOfIndigencyPrint";
// import BusinessPermitPrint from "./components/processDocument/BusinessPermitPrint";
// import BarangayOfficialsPage from "./components/barangayOfficials/BarangayOfficialsPage";
// import EditBarangayOfficial from "./components/barangayOfficials/EditBarangayOfficial";
// import AddBarangayOfficial from "./components/barangayOfficials/AddBarangayOfficial";
// import ListBarangayOfficalsToEdit from "./components/barangayOfficials/ListBarangayOfficalsToEdit";
// import SettingsPage from "./components/_settings/SettingsPage";
// import ProjectsAndPrograms from "./components/projectsAndPrograms/ProjectsAndPrograms";
// import AddNewProject from "./components/projectsAndPrograms/AddNewProject";
// import EditProject from "./components/projectsAndPrograms/EditProject";
// import UserManagement from "./components/userManagement/UserManagement";
// import EditUserPage from "./components/userManagement/EditUserPage";
// import ViewUserPage from "./components/userManagement/ViewUserPage";
=======
import BarangayOfficialsPage from "./components/barangayOfficials/BarangayOfficialsPage";
import EditBarangayOfficial from "./components/barangayOfficials/EditBarangayOfficial";
import AddBarangayOfficial from "./components/barangayOfficials/AddBarangayOfficial";
import ListBarangayOfficalsToEdit from "./components/barangayOfficials/ListBarangayOfficalsToEdit";

>>>>>>> 7e7ad809
import LoginPage from "./components/_auth/LoginPage";
import SignupPage from "./components/_auth/SignupPage";
import { QueryClient, QueryClientProvider } from "@tanstack/react-query";
import { useState } from "react";
import './i18';
import ViewBarangayOfficial from "./components/barangayOfficials/ViewBarangayOfficial";



// Wrapper components to handle navigation prop
const ProcessDocumentWrapper = () => {
  const navigate = useNavigate();
  return <ProcessDocument onNavigate={(item) => navigate(`/${item}`)} />;
};

const DocumentQueueWrapper = () => {
  const navigate = useNavigate();
  return <DocumentQueue onNavigate={(item) => navigate(`/${item}`)} />;
};

const BarangayClearanceFormWrapper = () => {
  const navigate = useNavigate();
  return <BarangayClearanceForm onNavigate={(item) => navigate(`/${item}`)} />;
};

const BusinessPermitFormWrapper = () => {
  const navigate = useNavigate();
  return <BusinessPermitForm onNavigate={(item) => navigate(`/${item}`)} />;
};

const CertificateOfIndigencyFormWrapper = () => {
  const navigate = useNavigate();
  return <CertificateOfIndigencyForm onNavigate={(item) => navigate(`/${item}`)} />;
};

const CertificateOfResidencyFormWrapper = () => {
  const navigate = useNavigate();
  return <CertificateOfResidencyForm onNavigate={(item) => navigate(`/${item}`)} />;
};

// Define routes using data format
const router = createBrowserRouter([
  {
    path: "/login",
    element: (
      <ProtectedRoute requireAuth={false}>
        <LoginPage />
      </ProtectedRoute>
    ),
  },
  {
    path: "/",
    element: (
      <ProtectedRoute requireAuth={true}>
        <AppLayout />
      </ProtectedRoute>
    ),
    children: [
      {
        index: true,
        // element: <Navigate to="/dashboard" replace />,
      },
      {
        path: "dashboard",
        // element: <Dashboard />,
      },
      {
        path: "residents",
        children: [
          {
            index: true,
            element: <ResidentManagement />,
          },
          {
            path: "add",
            element: <AddNewResident />,
          },
          {
            path: "edit/:id",
            element: <EditResident />,
          },
          {
            path: "view/:id",
            element: <ViewResident />,
          },
        ],
      },
      {
        path: "household",
        children: [
          {
            index: true,
            element: <HouseholdManagement />,
          },
          {
            path: "add",
            element: <AddNewHousehold />,
          },
          {
            path: "edit/:id",
            element: <EditHousehold />,
          },
          {
            path: "view/:id",
            element: <ViewHousehold />,
          },
        ],
      },
      {
        path: "process-document",
        children: [
          {
            index: true,
            element: <ProcessDocumentWrapper />,
          },
          {
            path: "document-queue",
            element: <DocumentQueueWrapper />,
          },
          {
            path: "barangay-clearance",
            element: <BarangayClearanceFormWrapper />,
          },
          {
            path: "business-permit",
            element: <BusinessPermitFormWrapper />,
          },
          {
            path: "certificate-indigency",
            element: <CertificateOfIndigencyFormWrapper />,
          },
          {
            path: "certificate-residency",
            element: <CertificateOfResidencyFormWrapper />,
          },

        ],
      },
      {
        path: "officials",
<<<<<<< HEAD
        // children: [
        //   {
        //     index: true,
        //     // element: <BarangayOfficialsPage />,
        //   },
        //   {
        //     path: "add",
        //     element: <AddBarangayOfficial />,
        //   },
        //   {
        //     path: "edit",
        //     element: <ListBarangayOfficalsToEdit />,
        //   },
        //   {
        //     path: "edit/:id",
        //     element: <EditBarangayOfficial />,
        //   },
        // ]
=======
        children: [
          {
            index: true,
            element: <BarangayOfficialsPage />,
          },
          {
            path: "add",
            element: <AddBarangayOfficial />,
          },
          {
            path: "edit",
            element: <ListBarangayOfficalsToEdit />,
          },
          {
            path: "edit/:id",
            element: <EditBarangayOfficial />,
          },
          {
            path: "view/:id",
            element: <ViewBarangayOfficial />
          }
        ]
>>>>>>> 7e7ad809
      },
      {
        path: "projects",
        // children: [
        //   {
        //     index: true,
        //     element: <ProjectsAndPrograms />,
        //   },
        //   {
        //     path: "edit/:projectId",
        //     element: <EditProject />,
        //   },
        //   {
        //     path: "add",
        //     element: <AddNewProject />,
        //   },
        // ],
      },      {
        path: "users",
        // children: [
        //   {
        //     index: true,
        //     element: <UserManagement />,
        //   },
        //   {
        //     path: "edit/:id",
        //     element: <EditUserPage />,
        //   },
        //   {
        //     path: "view/:id",
        //     element: <ViewUserPage />,
        //   },
        // ],
      },
      {
        path: "settings",
        // element: <SettingsPage />,
      },
      {
        path: "reports",
        // element: <ReportsPage />,
      },
      {
        path: "help-desk",
        // children: [
        //   {
        //     index: true,
        //     element: <HelpDeskPage />,
        //   },
        //   {
        //     path: "schedule-appointment",
        //     element: <Appointments />,
        //   },
        //   {
        //     path: "file-blotter",
        //     element: <Blotter />,
        //   },
        //   {
        //     path: "file-complaint",
        //     element: <Complaints />,
        //   },
        //   {
        //     path: "share-suggestions",
        //     element: <Suggestions />,
        //   },
        // ],
      },
      {
        path: "*",
        element: <Navigate to="/dashboard" replace />,
      },
    ],
  },
  // Standalone Print Routes (outside AppLayout to avoid headers/navigation)
  {
    path: "/print/barangay-clearance/:documentId",
    element: (
      <ProtectedRoute requireAuth={true}>
        <BarangayClearancePrint />
      </ProtectedRoute>
    ),
  },
  {
    path: "/print/certificate-residency/:documentId",
    element: (
      <ProtectedRoute requireAuth={true}>
        <CertificateOfResidencyPrint />
      </ProtectedRoute>
    ),
  },
  {
    path: "/print/certificate-indigency/:documentId",
    element: (
      <ProtectedRoute requireAuth={true}>
        <CertificateOfIndigencyPrint />
      </ProtectedRoute>
    ),
  },
  {
    path: "/print/business-permit/:documentId",
    element: (
      <ProtectedRoute requireAuth={true}>
        <BusinessPermitPrint />
      </ProtectedRoute>
    ),
  },
]);

// Main App Component
function App() {
  const [queryClient] = useState(() => new QueryClient());

  return (
    <AuthProvider>
      <QueryClientProvider client={queryClient}>
        <NotificationProvider>
          <RouterProvider router={router} />
        </NotificationProvider>
      </QueryClientProvider>
    </AuthProvider>
  );
}

export default App;<|MERGE_RESOLUTION|>--- conflicted
+++ resolved
@@ -22,35 +22,11 @@
 import AddNewHousehold from "./components/householdManagement/AddNewHousehold";
 import EditHousehold from "./components/householdManagement/EditHousehold";
 import ViewHousehold from "./components/householdManagement/ViewHousehold";
-<<<<<<< HEAD
-// import ProcessDocument from "./components/processDocument/ProcessDocument";
-// import BarangayClearanceForm from "./components/processDocument/BarangayClearanceForm";
-// import BusinessPermitForm from "./components/processDocument/BusinessPermitForm";
-// import CertificateOfIndigencyForm from "./components/processDocument/CertificateOfIndigencyForm";
-// import CertificateOfResidencyForm from "./components/processDocument/CertificateOfResidencyForm";
-// import DocumentQueue from "./components/processDocument/DocumentQueue";
-// import BarangayClearancePrint from "./components/processDocument/BarangayClearancePrint";
-// import CertificateOfResidencyPrint from "./components/processDocument/CertificateOfResidencyPrint";
-// import CertificateOfIndigencyPrint from "./components/processDocument/CertificateOfIndigencyPrint";
-// import BusinessPermitPrint from "./components/processDocument/BusinessPermitPrint";
-// import BarangayOfficialsPage from "./components/barangayOfficials/BarangayOfficialsPage";
-// import EditBarangayOfficial from "./components/barangayOfficials/EditBarangayOfficial";
-// import AddBarangayOfficial from "./components/barangayOfficials/AddBarangayOfficial";
-// import ListBarangayOfficalsToEdit from "./components/barangayOfficials/ListBarangayOfficalsToEdit";
-// import SettingsPage from "./components/_settings/SettingsPage";
-// import ProjectsAndPrograms from "./components/projectsAndPrograms/ProjectsAndPrograms";
-// import AddNewProject from "./components/projectsAndPrograms/AddNewProject";
-// import EditProject from "./components/projectsAndPrograms/EditProject";
-// import UserManagement from "./components/userManagement/UserManagement";
-// import EditUserPage from "./components/userManagement/EditUserPage";
-// import ViewUserPage from "./components/userManagement/ViewUserPage";
-=======
 import BarangayOfficialsPage from "./components/barangayOfficials/BarangayOfficialsPage";
 import EditBarangayOfficial from "./components/barangayOfficials/EditBarangayOfficial";
 import AddBarangayOfficial from "./components/barangayOfficials/AddBarangayOfficial";
 import ListBarangayOfficalsToEdit from "./components/barangayOfficials/ListBarangayOfficalsToEdit";
 
->>>>>>> 7e7ad809
 import LoginPage from "./components/_auth/LoginPage";
 import SignupPage from "./components/_auth/SignupPage";
 import { QueryClient, QueryClientProvider } from "@tanstack/react-query";
@@ -59,7 +35,6 @@
 import ViewBarangayOfficial from "./components/barangayOfficials/ViewBarangayOfficial";
 
 
-
 // Wrapper components to handle navigation prop
 const ProcessDocumentWrapper = () => {
   const navigate = useNavigate();
@@ -191,26 +166,6 @@
       },
       {
         path: "officials",
-<<<<<<< HEAD
-        // children: [
-        //   {
-        //     index: true,
-        //     // element: <BarangayOfficialsPage />,
-        //   },
-        //   {
-        //     path: "add",
-        //     element: <AddBarangayOfficial />,
-        //   },
-        //   {
-        //     path: "edit",
-        //     element: <ListBarangayOfficalsToEdit />,
-        //   },
-        //   {
-        //     path: "edit/:id",
-        //     element: <EditBarangayOfficial />,
-        //   },
-        // ]
-=======
         children: [
           {
             index: true,
@@ -233,7 +188,6 @@
             element: <ViewBarangayOfficial />
           }
         ]
->>>>>>> 7e7ad809
       },
       {
         path: "projects",
