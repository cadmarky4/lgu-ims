--- conflicted
+++ resolved
@@ -91,20 +91,25 @@
   }
   if (error || !resident) {
     return (
-<<<<<<< HEAD
-      <main className="p-6 bg-gray-50 min-h-screen flex flex-col gap-4">
-        {/* Breadcrumbs even on error page */}
-        <Breadcrumb isLoaded={true} />
-        
-        <div className="flex justify-center items-center flex-1">
-          <div className="text-center">
-            <p className="text-red-600 mb-4">{error || 'Resident not found'}</p>
-            <button
-              onClick={handleClose}
-              className="px-4 py-2 bg-smblue-400 text-white rounded-lg hover:bg-smblue-300"
-            >
-              Back to Residents
-=======
+    //   {/* DWYGHT VERSION */}
+    //   <main className="p-6 bg-gray-50 min-h-screen flex flex-col gap-4">
+    //   {/* Breadcrumbs even on error page */}
+    //   <Breadcrumb isLoaded={true} />
+      
+    //   <div className="flex justify-center items-center flex-1">
+    //     <div className="text-center">
+    //       <p className="text-red-600 mb-4">{error || 'Resident not found'}</p>
+    //       <button
+    //         onClick={handleClose}
+    //         className="px-4 py-2 bg-smblue-400 text-white rounded-lg hover:bg-smblue-300"
+    //       >
+    //         Back to Residents
+    //       </button>
+    //     </div>
+    //   </div>
+    // </main>
+
+    // {/* ADRIAN VERSION */}
       <main className="p-6 bg-gray-50 min-h-screen flex justify-center items-center">
         <div className="text-center max-w-md">
           <div className="mb-6">
@@ -130,7 +135,6 @@
               className="w-full px-6 py-3 bg-gray-300 text-gray-700 rounded-lg hover:bg-gray-400 transition-colors"
             >
               Try Again
->>>>>>> d80b5873
             </button>
           </div>
         </div>
