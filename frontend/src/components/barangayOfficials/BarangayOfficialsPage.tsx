// 1. React core
import React, { useState, useEffect } from 'react';
<<<<<<< HEAD

// 2. Third-party libraries
import { FiSearch, FiEdit, FiTrash2, FiEye, FiUsers, FiFilter } from 'react-icons/fi';
import { useNavigate } from 'react-router-dom';

// 3. Project services & types
import { barangayOfficialsService } from '../../services';
import { STORAGE_BASE_URL } from '../../services/storage.service';
// import type { BarangayOfficial } from '../../services/barangayOfficials.types';

// 4. Local components
import Breadcrumb from '../global/Breadcrumb';
// import EditBarangayOfficial from './EditBarangayOfficial';
import FileLeave from './FileLeave';

// 5. Utils
import { getStatusBadgeColor } from './utils/getStatusBadgeColor';
import { transformApiToComponent } from './utils/transformApiToComponent';

=======
// import { FiSearch, FiEdit, FiTrash2, FiEye, FiUsers, FiFileText, FiFilter, FiChevronRight } from 'react-icons/fi';
import { FiSearch, FiEdit, FiTrash2, FiEye, FiUsers, FiFileText, FiFilter } from 'react-icons/fi';
import Breadcrumb from '../_global/Breadcrumb'; // Import your existing breadcrumb component
import EditBarangayOfficial from './EditBarangayOfficial';
import { barangayOfficialsService } from '../../services';
import type { BarangayOfficial } from '../../services/officials/barangayOfficials.types';
import FileLeave from './FileLeave';
import { STORAGE_BASE_URL } from '../../services/__shared/_storage/storage.service';
>>>>>>> c7b37c42

const BarangayOfficialsPage: React.FC = () => {
  const [searchTerm, setSearchTerm] = useState('');
  const [selectedFilter, setSelectedFilter] = useState('All Active Officials');
  // const [showEditForm, setShowEditForm] = useState(false);
  const [showViewModal, setShowViewModal] = useState(false);
  // const [showOfficerSelection, setShowOfficerSelection] = useState(false);
  const [selectedOfficial, setSelectedOfficial] = useState<any | null>(null);
  // API state - using any for component data format
  const [officials, setOfficials] = useState<any[]>([]);
  const [isLoading, setIsLoading] = useState(true);
  const [error, setError] = useState<string | null>(null);

  const [showFileLeave, setShowFileLeave] = useState(false);
  const navigate = useNavigate();
  const [isLoaded, setIsLoaded] = useState(false);

  // Animation trigger on component mount
  useEffect(() => {
    const timer = setTimeout(() => {
      setIsLoaded(true);
    }, 100);
    return () => clearTimeout(timer);
  }, []);

  // Load officials data
  useEffect(() => {
    loadOfficials();
  }, []); 
  const loadOfficials = async () => {
    try {
      setIsLoading(true);
      setError(null);
      const response = await barangayOfficialsService.getBarangayOfficials({
        is_active: true,
        per_page: 100 // Get all active officials
      });

      // The response.data should be an array from requestAll method
      const officialsArray = Array.isArray(response.data) ? response.data : [];
      const transformedOfficials = officialsArray.map(transformApiToComponent);
      setOfficials(transformedOfficials);
    } catch (err) {
      console.error('Error loading officials:', err);
      setError('Failed to load barangay officials. Please try again.');
      setOfficials([]); // Set empty array instead of fallback
    } finally {
      setIsLoading(false);
    }
  };

  const filteredOfficials = officials.filter(official => {
    const matchesSearch = official?.name.toLowerCase().includes(searchTerm.toLowerCase()) ||
      official?.position.toLowerCase().includes(searchTerm.toLowerCase()) ||
      official.committee.toLowerCase().includes(searchTerm.toLowerCase());

    const matchesFilter = selectedFilter === 'All Active Officials' ||
      (selectedFilter === 'Active Only' && official?.status === 'Active') ||
      (selectedFilter === 'On Leave' && official?.status === 'On-Leave') ||
      (selectedFilter === 'Inactive' && official?.status === 'Inactive');

    return matchesSearch && matchesFilter;
  });
  // Organizational chart data
  const captain = officials.find(official => official?.position === 'Barangay Captain');
  const secretary = officials.find(official => official?.position === 'Secretary');
  const councilors = officials.filter(official => official?.position === 'Kagawad').slice(0, 8);
  // const handleEditOfficial = async (officialData: any) => {
  //   try {
  //     console.log('Updated official data:', officialData);
  //     // Reload officials data to reflect changes
  //     await loadOfficials();
  //     // setShowEditForm(false);
  //     setSelectedOfficial(null);
  //   } catch (err) {
  //     console.error('Error handling official update:', err);
  //   }
  // };

  const handleFileLeave = (leaveData: any) => {
    console.log('Leave application filed:', leaveData);
    // Handle the leave data submission here
  };

  // const handleSelectOfficerToEdit = (official: any) => {
  //   // Transform component format back to API format for editing
  //   const apiOfficial = {
  //     id: official.id,
  //     prefix: 'Mr.', // Default - could be enhanced
  //     firstName: official?.name.split(', ')[1]?.split(' ')[0] || '',
  //     middleName: official?.name.split(', ')[1]?.split(' ')[1] || '',
  //     lastName: official?.name.split(', ')[0] || '',
  //     gender: 'Male', // Default - would need to be stored in API
  //     birthDate: '1985-01-01', // Default - would need to be stored in API
  //     contactNumber: official?.contact,
  //     emailAddress: '', // Default - would need to be stored in API
  //     completeAddress: '', // Default - would need to be stored in API
  //     civilStatus: 'Single', // Default - would need to be stored in API
  //     educationalBackground: '', // Default - would need to be stored in API
  //     position: official?.position === 'Barangay Captain' ? 'BARANGAY_CAPTAIN' :
  //       official?.position === 'Kagawad' ? 'KAGAWAD' :
  //         official?.position === 'Secretary' ? 'BARANGAY_SECRETARY' :
  //           official?.position,
  //     committeeAssignment: official.committee !== 'None' ? official.committee : '',
  //     termStart: official.term.split(' - ')[0] + '-01-01',
  //     termEnd: official.term.split(' - ')[1] + '-12-31',
  //     isActive: official?.status === 'Active'
  //   };

  //   setSelectedOfficial(apiOfficial);
  //   // setShowOfficerSelection(false);
  //   // setShowEditForm(true);
  // };

  const handleEditOfficialDirect = (official: any) => {
    // Transform component format back to API format for editing
    const apiOfficial = {
      id: official.id,
      prefix: 'Mr.', // Default - could be enhanced
      firstName: official?.name.split(', ')[1]?.split(' ')[0] || '',
      middleName: official?.name.split(', ')[1]?.split(' ')[1] || '',
      lastName: official?.name.split(', ')[0] || '',
      gender: 'Male', // Default - would need to be stored in API
      birthDate: '1985-01-01', // Default - would need to be stored in API
      contactNumber: official?.contact,
      emailAddress: '', // Default - would need to be stored in API
      completeAddress: '', // Default - would need to be stored in API
      civilStatus: 'Single', // Default - would need to be stored in API
      educationalBackground: '', // Default - would need to be stored in API
      position: official?.position === 'Barangay Captain' ? 'BARANGAY_CAPTAIN' :
        official?.position === 'Kagawad' ? 'KAGAWAD' :
          official?.position === 'Secretary' ? 'BARANGAY_SECRETARY' :
            official?.position,
      committeeAssignment: official.committee !== 'None' ? official.committee : '',
      termStart: official.term.split(' - ')[0] + '-01-01',
      termEnd: official.term.split(' - ')[1] + '-12-31',
      isActive: official?.status === 'Active'
    };

    setSelectedOfficial(apiOfficial);
    // setShowEditForm(true);
  };
  const handleViewOfficial = (official: any) => {
    setSelectedOfficial(official);
    setShowViewModal(true);
  };

  const handleDeleteOfficial = async (official: any) => {
    if (!confirm(`Are you sure you want to delete ${official?.name}? This action cannot be undone.`)) {
      return;
    }

    try {
      await barangayOfficialsService.deleteBarangayOfficial(official.id);
      // Reload officials data to reflect changes
      await loadOfficials();
      console.log('Official deleted successfully');
    } catch (err) {
      console.error('Error deleting official:', err);
      alert('Failed to delete official. Please try again.');
    }
  };

  // Show File Leave component
  if (showFileLeave) {
    return (
      <div className={`transition-all duration-500 ease-out ${isLoaded ? 'opacity-100 translate-y-0' : 'opacity-0 translate-y-4'}`}>
        <FileLeave
          onClose={() => setShowFileLeave(false)}
          onSave={handleFileLeave}
        />
      </div>
    );
  }


  // View Official Modal
  if (showViewModal && selectedOfficial) {
    return (
      <main className={`p-6 bg-gray-50 min-h-screen flex flex-col gap-4 transition-all duration-500 ease-out ${isLoaded ? 'opacity-100 translate-y-0' : 'opacity-0 translate-y-4'}`}>
        {/* Breadcrumb */}
        <Breadcrumb isLoaded={isLoaded} />

        {/* Header */}
        <div className={`mb-2 transform transition-all duration-500 ${isLoaded ? 'translate-y-0 opacity-100' : 'translate-y-4 opacity-0'}`} style={{ animationDelay: '100ms' }}>
          <h1 className="text-2xl font-bold text-darktext pl-0">Official Details</h1>
          <p className="text-sm text-gray-600 mt-1">
            Detailed information about {selectedOfficial?.name}
          </p>
        </div>

        <div className="bg-white rounded-2xl shadow-sm border border-gray-100 p-6">
          <div className="flex flex-col lg:flex-row gap-8">
            {/* Profile Photo */}
            <div className="lg:w-1/3">
              <div className="flex flex-col items-center">
                <div className="w-48 h-48 bg-gray-300 rounded-full flex items-center justify-center mb-4">
                  <img
                    src={selectedOfficial?.profile_photo ? `${STORAGE_BASE_URL}/${selectedOfficial?.photo}` : 'https://via.placeholder.com/150'}
                    alt={selectedOfficial?.name}
                    className="w-48 h-48 rounded-full object-cover"
                  />
                </div>
                <h2 className="text-2xl font-bold text-gray-900 text-center">{selectedOfficial?.name}</h2>
                <p className="text-lg text-gray-600 text-center">{selectedOfficial?.position}</p>
                <span className={`inline-flex px-3 py-1 text-sm font-semibold rounded-full mt-2 ${getStatusBadgeColor(selectedOfficial?.status)}`}>
                  {selectedOfficial?.status}
                </span>
              </div>
            </div>

            {/* Details */}
            <div className="lg:w-2/3">
              <div className="grid grid-cols-1 md:grid-cols-2 gap-6">
                <div>
                  <h3 className="text-sm font-medium text-gray-500 uppercase tracking-wide mb-2">Contact Information</h3>
                  <div className="space-y-3">
                    <div>
                      <label className="block text-sm font-medium text-gray-700">Contact Number</label>
                      <p className="text-sm text-gray-900">{selectedOfficial?.contact}</p>
                    </div>
                    <div>
                      <label className="block text-sm font-medium text-gray-700">Nationality</label>
                      <p className="text-sm text-gray-900">{selectedOfficial?.nationality}</p>
                    </div>
                  </div>
                </div>

                <div>
                  <h3 className="text-sm font-medium text-gray-500 uppercase tracking-wide mb-2">Position Details</h3>
                  <div className="space-y-3">
                    <div>
                      <label className="block text-sm font-medium text-gray-700">Committee Assignment</label>
                      <p className="text-sm text-gray-900">{selectedOfficial?.committee}</p>
                    </div>
                    <div>
                      <label className="block text-sm font-medium text-gray-700">Term</label>
                      <p className="text-sm text-gray-900">{selectedOfficial?.term}</p>
                    </div>
                  </div>
                </div>
              </div>
            </div>
          </div>

          {/* Actions */}
          <div className="flex justify-between items-center pt-6 border-t border-gray-200 mt-8">
            <button
              onClick={() => setShowViewModal(false)}
              className="px-6 py-2 border border-gray-300 rounded-lg text-gray-700 hover:bg-gray-50 transition-colors"
            >
              Close
            </button>
            <div className="flex space-x-4">
              <button
                onClick={() => {
                  setShowViewModal(false);
                  handleEditOfficialDirect(selectedOfficial);
                }}
                className="px-6 py-2 bg-smblue-400 text-white rounded-lg hover:bg-smblue-300 transition-colors flex items-center space-x-2"
              >
                <FiEdit className="w-4 h-4" />
                <span>Edit Official</span>
              </button>
            </div>
          </div>
        </div>
      </main>
    );
  }

  return (
    <main className={`p-6 bg-gray-50 min-h-screen flex flex-col gap-4 transition-all duration-500 ease-out ${isLoaded ? 'opacity-100 translate-y-0' : 'opacity-0 translate-y-4'}`}>
      {/* Breadcrumb */}
      <Breadcrumb isLoaded={isLoaded} />

      {/* Page Header */}
      <div className={`mb-2 transform transition-all duration-500 ${isLoaded ? 'translate-y-0 opacity-100' : 'translate-y-4 opacity-0'}`} style={{ animationDelay: '100ms' }}>
        <h1 className="text-2xl font-bold text-darktext pl-0">Barangay Officials</h1>
      </div>

      {/* Error Display */}
      {error && (
        <div className="bg-red-50 border border-red-200 rounded-lg p-4 mb-4">
          <p className="text-red-800 text-sm">{error}</p>
          <button
            onClick={loadOfficials}
            className="mt-2 text-red-600 hover:text-red-800 text-sm font-medium"
          >
            Try again
          </button>
        </div>
      )}

      {/* Top Section */}
      <div className="grid grid-cols-1 lg:grid-cols-3 gap-6 mb-8">
        {/* Officials Overview */}
        <div className={`lg:col-span-2 bg-white rounded-2xl p-6 border border-gray-100 shadow-sm transform transition-all duration-500 ${isLoaded ? 'translate-y-0 opacity-100' : 'translate-y-4 opacity-0'}`} style={{ animationDelay: '200ms' }}>
          <h3 className="text-lg font-semibold text-darktext mb-6 border-l-4 border-smblue-400 pl-4">Officials Overview</h3>
          <div className="grid grid-cols-2 gap-6">
            <div className={`bg-white rounded-lg p-6 border border-gray-100 shadow-sm transform transition-all duration-500 ${isLoaded ? 'translate-y-0 opacity-100' : 'translate-y-4 opacity-0'}`} style={{ animationDelay: '250ms' }}>
              <div className="flex items-center justify-between">
                <div>
                  <p className="text-sm text-gray-600 mb-1">Total Officials</p>
                  <p className="text-2xl font-bold text-gray-900">
                    {isLoading ? '...' : `${officials.length} officials`}
                  </p>
                </div>
                <div className="text-smblue-400">
                  <FiUsers className="w-8 h-8" />
                </div>
              </div>
            </div>

            <div className={`bg-white rounded-lg p-6 border border-gray-100 shadow-sm transform transition-all duration-500 ${isLoaded ? 'translate-y-0 opacity-100' : 'translate-y-4 opacity-0'}`} style={{ animationDelay: '300ms' }}>
              <div className="flex items-center justify-between">
                <div>
                  <p className="text-sm text-gray-600 mb-1">Upcoming Elections</p>
                  <p className="text-2xl font-bold text-gray-900">To be announced</p>
                </div>
                <div className="text-smblue-400">
                  <FiUsers className="w-8 h-8" />
                </div>
              </div>
            </div>
          </div>
        </div>

        {/* Quick Actions */}
        <div className={`bg-smblue-400 rounded-2xl p-6 transform transition-all duration-500 ${isLoaded ? 'translate-y-0 opacity-100' : 'translate-y-4 opacity-0'}`} style={{ animationDelay: '350ms' }}>
          <h3 className="text-lg font-semibold text-white mb-6 border-l-4 border-white border-opacity-30 pl-4">Quick Actions</h3>
          <div className="space-y-4">            <button
            onClick={() => {
              setSelectedOfficial(null); // Set to null for creating new official
              navigate('/officials/add');
            }}
            className="cursor-pointer w-full bg-smblue-300 hover:bg-smblue-200 text-white p-4 rounded-lg transition-all duration-200 flex items-center space-x-3 shadow-sm"
          >
            <FiUsers className="w-5 h-5 text-white" />
            <span className="font-medium text-white">Add New Official</span>
          </button>
            <button
              onClick={() => {
                console.log('Update Officers button clicked');
                // setShowOfficerSelection(true);
                navigate("/officials/edit")
              }}
              className="cursor-pointer w-full bg-smblue-300 hover:bg-smblue-200 text-white p-4 rounded-lg transition-all duration-200 flex items-center space-x-3 shadow-sm hover:shadow-md"
            >
              <FiEdit className="w-5 h-5 text-white" />
              <span className="font-medium text-white">Update Officers</span>
            </button>
            {/* ADRIAN VERSION */}
            {/* <button 
              onClick={loadOfficials}
              disabled={isLoading}
              className=" w-full bg-smblue-300 hover:bg-smblue-200 text-white p-4 rounded-lg transition-all duration-200 flex items-center space-x-3 shadow-sm disabled:opacity-50 disabled:cursor-not-allowed cursor-pointer no-underline"
            >
              {isLoading ? (
                <div className="w-5 h-5 border-2 border-white border-t-transparent rounded-full animate-spin"></div>
              ) : (
                <FiFileText className="w-5 h-5 text-white" />
              )}
              <span className="font-medium text-white">
                {isLoading ? 'Refreshing...' : 'Refresh Data'}
              </span>
            </button> */}

            {/* SEAN VERSION */}
            {/* <button 
              onClick={() => {
                console.log('File Leave button clicked');
                setShowFileLeave(true);
              }}
              className="w-full bg-smblue-300 hover:bg-smblue-200 text-white p-4 rounded-lg transition-all duration-200 flex items-center space-x-3 shadow-sm hover:shadow-md cursor-pointer no-underline"
            >
              <FiFileText className="w-5 h-5 text-white" />
              <span className="font-medium text-white">File Leave</span>
            </button> */}
          </div>
        </div>
      </div>

      {/* Officials List */}
      <section className={`bg-white rounded-2xl shadow-sm border border-gray-100 transform transition-all duration-500 ${isLoaded ? 'translate-y-0 opacity-100' : 'translate-y-4 opacity-0'}`} style={{ animationDelay: '400ms' }}>
        <div className="p-6 border-b border-gray-200">
          <h3 className="text-lg font-semibold text-darktext mb-4 border-l-4 border-smblue-400 pl-4">Officials List</h3>

          {/* Search and Filters */}
          <div className="flex flex-col sm:flex-row gap-4">
            {/* Search Bar */}
            <div className="relative flex-1">
              <FiSearch className="absolute left-3 top-1/2 transform -translate-y-1/2 text-gray-400 w-5 h-5" />
              <input
                type="text"
                placeholder="Search Officials..."
                value={searchTerm}
                onChange={(e) => setSearchTerm(e.target.value)}
                className="pl-10 pr-4 py-2 w-full border border-gray-300 rounded-lg focus:ring-2 focus:ring-smblue-200 focus:border-smblue-200 transition-all"
              />
            </div>

            {/* Filters */}
            <div className="flex gap-4">
              <select
                value={selectedFilter}
                onChange={(e) => setSelectedFilter(e.target.value)}
                className="px-3 py-2 border border-gray-300 rounded-lg focus:ring-2 focus:ring-smblue-200 focus:border-smblue-200 transition-all"
                title="Filter officials"
              >
                <option value="All Active Officials">All Active Officials</option>
                <option value="Active Only">Active Only</option>
                <option value="On Leave">On Leave</option>
                <option value="Inactive">Inactive</option>
              </select>

              <button className="px-4 py-2 border border-gray-300 rounded-lg text-gray-700 hover:bg-gray-50 flex items-center space-x-2 transition-all hover:shadow-sm">
                <FiFilter className="w-4 h-4" />
                <span>Advanced Filter</span>
              </button>
            </div>
          </div>
        </div>

        {/* Table */}
        <div className="overflow-x-auto">
          <table className="min-w-full">
            <thead className="bg-gray-50">
              <tr>
                <th className="px-6 py-3 text-left text-xs font-medium text-gray-500 uppercase tracking-wider">Official</th>
                <th className="px-6 py-3 text-left text-xs font-medium text-gray-500 uppercase tracking-wider">Position</th>
                <th className="px-6 py-3 text-left text-xs font-medium text-gray-500 uppercase tracking-wider">Contact</th>
                <th className="px-6 py-3 text-left text-xs font-medium text-gray-500 uppercase tracking-wider">Term</th>
                <th className="px-6 py-3 text-left text-xs font-medium text-gray-500 uppercase tracking-wider">Status</th>
                <th className="px-6 py-3 text-left text-xs font-medium text-gray-500 uppercase tracking-wider">Committee</th>
                <th className="px-6 py-3 text-left text-xs font-medium text-gray-500 uppercase tracking-wider">Actions</th>
              </tr>
            </thead>
            <tbody className="bg-white divide-y divide-gray-200">
              {isLoading ? (
                // Loading skeleton rows
                Array(5).fill(0).map((_, index) => (
                  <tr key={`loading-${index}`} className="animate-pulse">
                    <td className="px-6 py-4 whitespace-nowrap">
                      <div className="flex items-center">
                        <div className="w-10 h-10 bg-gray-200 rounded-full"></div>
                        <div className="ml-4">
                          <div className="h-4 bg-gray-200 rounded w-32 mb-1"></div>
                          <div className="h-3 bg-gray-200 rounded w-24"></div>
                        </div>
                      </div>
                    </td>
                    <td className="px-6 py-4 whitespace-nowrap">
                      <div className="h-4 bg-gray-200 rounded w-20"></div>
                    </td>
                    <td className="px-6 py-4 whitespace-nowrap">
                      <div className="h-4 bg-gray-200 rounded w-28"></div>
                    </td>
                    <td className="px-6 py-4 whitespace-nowrap">
                      <div className="h-4 bg-gray-200 rounded w-20"></div>
                    </td>
                    <td className="px-6 py-4 whitespace-nowrap">
                      <div className="h-6 bg-gray-200 rounded-full w-16"></div>
                    </td>
                    <td className="px-6 py-4 whitespace-nowrap">
                      <div className="h-4 bg-gray-200 rounded w-16"></div>
                    </td>
                    <td className="px-6 py-4 whitespace-nowrap">
                      <div className="flex space-x-2">
                        <div className="w-8 h-8 bg-gray-200 rounded"></div>
                        <div className="w-8 h-8 bg-gray-200 rounded"></div>
                      </div>
                    </td>
                  </tr>
                ))
              ) : filteredOfficials.length === 0 ? (
                <tr>
                  <td colSpan={7} className="px-6 py-8 text-center text-gray-500">
                    <FiUsers className="w-12 h-12 mx-auto mb-4 text-gray-300" />
                    <p>No officials found matching your search.</p>
                  </td>
                </tr>
              ) : (
                filteredOfficials.map((official) => (
                  <tr key={official.id} className="hover:bg-gray-50">
                    <td className="px-6 py-4 whitespace-nowrap">
                      <div className="flex items-center">
                        <img
                          src={official?.photo ? `${STORAGE_BASE_URL}/${official?.photo}` : 'https://via.placeholder.com/150'}
                          alt={official?.name}
                          className="w-10 h-10 rounded-full object-cover"
                        />
                        <div className="ml-4">
                          <div className="text-sm font-medium text-gray-900">{official?.name}</div>
                          <div className="text-sm text-gray-500">{official.nationality}</div>
                        </div>
                      </div>
                    </td>
                    <td className="px-6 py-4 whitespace-nowrap text-sm text-gray-900">
                      {official?.position}
                    </td>
                    <td className="px-6 py-4 whitespace-nowrap text-sm text-gray-900">
                      {official?.contact}
                    </td>
                    <td className="px-6 py-4 whitespace-nowrap text-sm text-gray-900">
                      {official.term}
                    </td>
                    <td className="px-6 py-4 whitespace-nowrap">
                      <span className={`inline-flex px-2 py-1 text-xs font-semibold rounded-full ${getStatusBadgeColor(official?.status)}`}>
                        {official?.status}
                      </span>
                    </td>
                    <td className="px-6 py-4 whitespace-nowrap text-sm text-gray-900">
                      {official.committee}
                    </td>
                    <td className="px-6 py-4 whitespace-nowrap text-sm font-medium">
                      <div className="flex items-center space-x-2">
                        <button
                          className="text-smblue-400 hover:text-smblue-300 transition-colors"
                          title="View official details"
                          onClick={() => handleViewOfficial(official)}
                        >
                          <FiEye className="w-4 h-4" />
                        </button>
                        <button
                          className="text-smblue-400 hover:text-smblue-300 transition-colors"
                          title="Edit official"
                          onClick={() => navigate(`/officials/edit/${official.id}`)}
                        // onClick={() => handleEditOfficialDirect(official)}
                        >
                          <FiEdit className="w-4 h-4" />
                        </button>
                        <button
                          className="text-red-600 hover:text-red-900 transition-colors"
                          title="Delete official"
                          onClick={() => handleDeleteOfficial(official)}
                        >
                          <FiTrash2 className="w-4 h-4" />
                        </button>
                      </div>
                    </td>
                  </tr>
                ))
              )}
            </tbody>
          </table>
        </div>
      </section>

      {/* Organizational Chart */}
      <section className={`bg-white rounded-2xl shadow-sm border border-gray-100 transform transition-all duration-500 ${isLoaded ? 'translate-y-0 opacity-100' : 'translate-y-4 opacity-0'}`} style={{ animationDelay: '600ms' }}>
        <div className="p-6 border-b border-gray-200">
          <h3 className="text-lg font-semibold text-darktext border-l-4 border-smblue-400 pl-4">Organizational Chart</h3>
        </div>
        <div className="p-8">
          {/* Barangay Captain */}
          {captain && (
            <div className={`flex flex-col items-center mb-8 transform transition-all duration-500 ${isLoaded ? 'translate-y-0 opacity-100' : 'translate-y-4 opacity-0'}`} style={{ animationDelay: '650ms' }}>
              <div className="flex flex-col items-center">
                <div className="w-24 h-24 bg-gray-300 rounded-full flex items-center justify-center mb-3">
                  <img
                    src={captain?.photo ? `${STORAGE_BASE_URL}/${captain?.photo}` : 'https://via.placeholder.com/150'}
                    alt={captain?.name}
                    className="w-24 h-24 rounded-full object-cover"
                  />
                </div>
                <h3 className="font-semibold text-gray-900">{captain?.name}</h3>
                <p className="text-sm text-gray-600">{captain?.position}</p>
              </div>

              {/* Connection Line */}
              <div className="w-px h-8 bg-gray-300 mt-4"></div>
              <div className="w-full h-px bg-gray-300"></div>
            </div>
          )}

          {/* Secretary (if exists) */}
          {secretary && (
            <div className="flex flex-col items-center mb-8">
              <div className="flex flex-col items-center">
                <div className="w-20 h-20 bg-gray-300 rounded-full flex items-center justify-center mb-3">
                  <img
                    src={secretary?.photo ? `${STORAGE_BASE_URL}/${secretary?.photo}` : 'https://via.placeholder.com/150'}
                    alt={secretary?.name}
                    className="w-20 h-20 rounded-full object-cover"
                  />
                </div>
                <h3 className="font-medium text-gray-900">{secretary?.name}</h3>
                <p className="text-sm text-gray-600">{secretary?.position}</p>
              </div>

              {/* Connection Line to Kagawads */}
              <div className="w-px h-8 bg-gray-300 mt-4"></div>
              <div className="w-full h-px bg-gray-300"></div>
            </div>
          )}

          {/* Kagawads */}
          <div className="grid grid-cols-4 lg:grid-cols-8 gap-6">
            {councilors.map((councilor, index) => (
              <div key={index} className={`flex flex-col items-center transform transition-all duration-500 ${isLoaded ? 'translate-y-0 opacity-100 scale-100' : 'translate-y-4 opacity-0 scale-95'}`} style={{ animationDelay: `${700 + (index * 100)}ms` }}>
                <div className="w-20 h-20 bg-gray-300 rounded-full flex items-center justify-center mb-3">
                  <img
                    src={councilor?.photo ? `${STORAGE_BASE_URL}/${councilor?.photo}` : 'https://via.placeholder.com/150'}
                    alt={councilor?.name}
                    className="w-20 h-20 rounded-full object-cover"
                  />
                </div>
                <h4 className="text-sm font-medium text-gray-900 text-center">{councilor?.name}</h4>
                <p className="text-xs text-gray-600 text-center">{councilor?.position}</p>
              </div>
            ))}
          </div>
        </div>
      </section>
    </main>
  );
};

export default BarangayOfficialsPage;
<|MERGE_RESOLUTION|>--- conflicted
+++ resolved
@@ -1,6 +1,5 @@
 // 1. React core
 import React, { useState, useEffect } from 'react';
-<<<<<<< HEAD
 
 // 2. Third-party libraries
 import { FiSearch, FiEdit, FiTrash2, FiEye, FiUsers, FiFilter } from 'react-icons/fi';
@@ -8,28 +7,16 @@
 
 // 3. Project services & types
 import { barangayOfficialsService } from '../../services';
-import { STORAGE_BASE_URL } from '../../services/storage.service';
-// import type { BarangayOfficial } from '../../services/barangayOfficials.types';
+import { STORAGE_BASE_URL } from '@/services/__shared/_storage/storage.types';
 
 // 4. Local components
-import Breadcrumb from '../global/Breadcrumb';
+import Breadcrumb from '../_global/Breadcrumb';
 // import EditBarangayOfficial from './EditBarangayOfficial';
 import FileLeave from './FileLeave';
 
 // 5. Utils
 import { getStatusBadgeColor } from './utils/getStatusBadgeColor';
 import { transformApiToComponent } from './utils/transformApiToComponent';
-
-=======
-// import { FiSearch, FiEdit, FiTrash2, FiEye, FiUsers, FiFileText, FiFilter, FiChevronRight } from 'react-icons/fi';
-import { FiSearch, FiEdit, FiTrash2, FiEye, FiUsers, FiFileText, FiFilter } from 'react-icons/fi';
-import Breadcrumb from '../_global/Breadcrumb'; // Import your existing breadcrumb component
-import EditBarangayOfficial from './EditBarangayOfficial';
-import { barangayOfficialsService } from '../../services';
-import type { BarangayOfficial } from '../../services/officials/barangayOfficials.types';
-import FileLeave from './FileLeave';
-import { STORAGE_BASE_URL } from '../../services/__shared/_storage/storage.service';
->>>>>>> c7b37c42
 
 const BarangayOfficialsPage: React.FC = () => {
   const [searchTerm, setSearchTerm] = useState('');
