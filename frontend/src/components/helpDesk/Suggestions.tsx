import React, { useState, useEffect } from "react";
import {
  Lightbulb,
  User,
  Target,
  ThumbsUp,
  Send,
  Star,
  TrendingUp,
  Award,
} from "lucide-react";
import Breadcrumb from "../global/Breadcrumb";

interface SuggestionFormData {
  // Personal Information
  name: string;
  email: string;
  phone: string;
  isResident: "yes" | "no";

  // Suggestion Details
  category: string;
  title: string;
  description: string;
  benefits: string;
  implementation: string;
  resources: string;

  // Additional
  priority: "low" | "medium" | "high";
  allowContact: boolean;
}

interface ValidationErrors {
  name?: string;
  category?: string;
  title?: string;
  description?: string;
}

interface RecentSuggestion {
  id: number;
  title: string;
  category: string;
  likes: number;
}

const SuggestionsPage: React.FC = () => {
  const [formData, setFormData] = useState<SuggestionFormData>({
    name: "",
    email: "",
    phone: "",
    isResident: "yes",
    category: "",
    title: "",
    description: "",
    benefits: "",
    implementation: "",
    resources: "",
    priority: "medium",
    allowContact: true,
  });

  const [submitted, setSubmitted] = useState<boolean>(false);
<<<<<<< HEAD
  const [isLoaded, setIsLoaded] = useState(false);
=======
  const [errors, setErrors] = useState<ValidationErrors>({});
>>>>>>> 0da34d18

  const suggestionCategories: string[] = [
    "Community Development",
    "Infrastructure Improvement",
    "Environmental Protection",
    "Public Safety",
    "Health Services",
    "Education",
    "Tourism and Culture",
    "Economic Development",
    "Digital Services",
    "Transportation",
    "Social Welfare",
    "Youth and Sports",
    "Senior Citizens Affairs",
    "Other",
  ];

  const recentSuggestions: RecentSuggestion[] = [
    {
      id: 1,
      title: "Community Garden Project",
      category: "Environmental Protection",
      likes: 45,
    },
    {
      id: 2,
      title: "Mobile App for LGU Services",
      category: "Digital Services",
      likes: 78,
    },
    {
      id: 3,
      title: "Weekend Night Market",
      category: "Economic Development",
      likes: 62,
    },
    {
      id: 4,
      title: "Bike Lanes on Main Roads",
      category: "Transportation",
      likes: 93,
    },
  ];

  // Animation trigger on component mount
  useEffect(() => {
    const timer = setTimeout(() => {
      setIsLoaded(true);
    }, 100);
    return () => clearTimeout(timer);
  }, []);

  const handleChange = (
    e: React.ChangeEvent<
      HTMLInputElement | HTMLSelectElement | HTMLTextAreaElement
    >
  ): void => {
    const { name, value, type } = e.target;

    if (type === "checkbox") {
      const target = e.target as HTMLInputElement;
      setFormData({
        ...formData,
        [name]: target.checked,
      });
    } else {
      setFormData({
        ...formData,
        [name]: value,
      });
    }

    // Clear error when user starts typing
    if (errors[name as keyof ValidationErrors]) {
      setErrors({
        ...errors,
        [name]: undefined,
      });
    }
  };

  const validateForm = (): boolean => {
    const newErrors: ValidationErrors = {};

    if (!formData.name.trim()) {
      newErrors.name = "Name is required";
    }

    if (!formData.category) {
      newErrors.category = "Please select a category";
    }

    if (!formData.title.trim()) {
      newErrors.title = "Suggestion title is required";
    }

    if (!formData.description.trim()) {
      newErrors.description = "Detailed description is required";
    }

    setErrors(newErrors);
    return Object.keys(newErrors).length === 0;
  };

  const handleSubmit = (): void => {
    if (!validateForm()) {
      return;
    }

    console.log("Suggestion submitted:", formData);
    setSubmitted(true);
    setErrors({});
    setTimeout(() => {
      setSubmitted(false);
      setFormData({
        name: "",
        email: "",
        phone: "",
        isResident: "yes",
        category: "",
        title: "",
        description: "",
        benefits: "",
        implementation: "",
        resources: "",
        priority: "medium",
        allowContact: true,
      });
    }, 3000);
  };

  const generateReferenceId = (): string => {
    return Math.random().toString(36).substr(2, 9).toUpperCase();
  };

  const getInputClassName = (fieldName: keyof ValidationErrors): string => {
    const baseClasses = "w-full px-4 py-2 border rounded-lg focus:ring-2 focus:border-transparent";
    const hasError = errors[fieldName];
    
    if (hasError) {
      return `${baseClasses} border-red-500 focus:ring-red-500`;
    }
    
    return `${baseClasses} border-gray-300 focus:ring-yellow-500`;
  };

  return (
<<<<<<< HEAD
    <div className="@container/main p-6 max-w-7xl mx-auto">
      {/* Breadcrumb */}
      <Breadcrumb isLoaded={isLoaded} />

      {/* Header */}
      <div className={`mb-8 transition-all duration-700 ease-out ${
        isLoaded ? 'opacity-100 translate-y-0' : 'opacity-0 -translate-y-4'
      }`}>
=======
    <div className="p-6 max-w-7xl mx-auto">
      <div className="mb-8">
>>>>>>> 0da34d18
        <h1 className="text-3xl font-bold text-gray-900 mb-2 flex items-center">
          <Lightbulb className="h-8 w-8 mr-3 text-yellow-500" />
          Process Resident Suggestions
        </h1>
        <p className="text-gray-600">
          Review and manage suggestions submitted by residents for improving LGU
          services and community programs.
        </p>
      </div>

      {/* Motivational Banner */}
      <div className={`bg-gradient-to-r from-purple-500 to-pink-500 text-white rounded-lg p-6 mb-6 transition-all duration-700 ease-out ${
        isLoaded ? 'opacity-100 translate-y-0' : 'opacity-0 translate-y-8'
      }`} style={{ transitionDelay: '100ms' }}>
        <div className="flex items-center justify-between">
          <div>
            <h3 className="text-xl font-bold mb-2">Community Impact</h3>
            <p className="text-purple-100">
              Track and process valuable suggestions from residents to improve
              our services.
            </p>
          </div>
          <Award className="h-16 w-16 text-yellow-300" />
        </div>
      </div>

      {/* Popular Suggestions */}
      <div className={`mb-8 transition-all duration-700 ease-out ${
        isLoaded ? 'opacity-100 translate-y-0' : 'opacity-0 translate-y-8'
      }`} style={{ transitionDelay: '150ms' }}>
        <h2 className="text-xl font-semibold text-gray-800 mb-4 flex items-center">
          <TrendingUp className="h-5 w-5 mr-2" />
          Popular Recent Suggestions
        </h2>
        <div className="grid grid-cols-1 md:grid-cols-2 lg:grid-cols-4 gap-4">
          {recentSuggestions.map((suggestion) => (
            <div
              key={suggestion.id}
              className="bg-white border border-gray-200 rounded-lg p-4 hover:shadow-md transition-shadow"
            >
              <p className="font-semibold text-gray-800 text-sm mb-1">
                {suggestion.title}
              </p>
              <p className="text-xs text-gray-500 mb-2">
                {suggestion.category}
              </p>
              <div className="flex items-center text-sm text-gray-600">
                <ThumbsUp className="h-4 w-4 mr-1" />
                <span>{suggestion.likes} likes</span>
              </div>
            </div>
          ))}
        </div>
      </div>

      {submitted ? (
        <div className={`bg-green-50 border border-green-200 rounded-lg p-6 flex items-center space-x-3 transition-all duration-700 ease-out ${
          isLoaded ? 'opacity-100 translate-y-0' : 'opacity-0 translate-y-8'
        }`} style={{ transitionDelay: '200ms' }}>
          <Star className="h-6 w-6 text-green-600" />
          <div>
            <h3 className="text-lg font-semibold text-green-900">
              Suggestion Recorded Successfully!
            </h3>
            <p className="text-green-700">
              The suggestion has been logged for review. The planning committee
              will evaluate this proposal.
            </p>
            <p className="text-green-700 text-sm mt-1">
              Reference ID: #{generateReferenceId()}
            </p>
          </div>
        </div>
      ) : (
<<<<<<< HEAD
        <div className={`@container/main-form bg-white shadow-lg rounded-lg p-6 transition-all duration-700 ease-out ${
          isLoaded ? 'opacity-100 translate-y-0' : 'opacity-0 translate-y-8'
        }`} style={{ transitionDelay: '200ms' }}>
=======
        <div className="bg-white shadow-lg rounded-lg p-6">
>>>>>>> 0da34d18
          {/* Personal Information */}
          <div className="mb-8">
            <h2 className="text-xl font-semibold text-gray-800 mb-4 flex items-center">
              <User className="h-5 w-5 mr-2" />
              Submitter Information
            </h2>
            <div className="grid grid-cols-1 md:grid-cols-2 gap-4">
              <div>
                <label
                  htmlFor="name"
                  className="block text-sm font-medium text-gray-700 mb-2"
                >
                  Name *
                </label>
                <input
                  type="text"
                  name="name"
                  id="name"
                  value={formData.name}
                  onChange={handleChange}
                  className={getInputClassName("name")}
                />
                {errors.name && (
                  <p className="mt-1 text-sm text-red-600">{errors.name}</p>
                )}
              </div>
              <div>
                <label
                  htmlFor="email"
                  className="block text-sm font-medium text-gray-700 mb-2"
                >
                  Email Address
                </label>
                <input
                  type="email"
                  name="email"
                  id="email"
                  value={formData.email}
                  onChange={handleChange}
                  className="w-full px-4 py-2 border border-gray-300 rounded-lg focus:ring-2 focus:ring-yellow-500 focus:border-transparent"
                />
              </div>
              <div>
                <label
                  htmlFor="phone"
                  className="block text-sm font-medium text-gray-700 mb-2"
                >
                  Contact Number
                </label>
                <input
                  type="tel"
                  name="phone"
                  id="phone"
                  value={formData.phone}
                  onChange={handleChange}
                  className="w-full px-4 py-2 border border-gray-300 rounded-lg focus:ring-2 focus:ring-yellow-500 focus:border-transparent"
                />
              </div>
              <div>
                <label
                  htmlFor="isResident"
                  className="block text-sm font-medium text-gray-700 mb-2"
                >
                  Are you a resident?
                </label>
                <select
                  name="isResident"
                  id="isResident"
                  value={formData.isResident}
                  onChange={handleChange}
                  className="w-full px-4 py-2 border border-gray-300 rounded-lg focus:ring-2 focus:ring-yellow-500 focus:border-transparent"
                >
                  <option value="yes">Yes, I'm a resident</option>
                  <option value="no">No, I'm a visitor/non-resident</option>
                </select>
              </div>
            </div>
          </div>

          {/* Suggestion Details */}
          <div className="mb-8">
            <h2 className="text-xl font-semibold text-gray-800 mb-4 flex items-center">
              <Lightbulb className="h-5 w-5 mr-2" />
              Suggestion Details
            </h2>
            <div className="space-y-4">
              <div>
                <label
                  htmlFor="category"
                  className="block text-sm font-medium text-gray-700 mb-2"
                >
                  Category *
                </label>
                <select
                  name="category"
                  id="category"
                  value={formData.category}
                  onChange={handleChange}
                  className={getInputClassName("category")}
                >
                  <option value="">Select a category</option>
                  {suggestionCategories.map((category) => (
                    <option key={category} value={category}>
                      {category}
                    </option>
                  ))}
                </select>
                {errors.category && (
                  <p className="mt-1 text-sm text-red-600">{errors.category}</p>
                )}
              </div>

              <div>
                <label
                  htmlFor="title"
                  className="block text-sm font-medium text-gray-700 mb-2"
                >
                  Suggestion Title *
                </label>
                <input
                  type="text"
                  name="title"
                  id="title"
                  value={formData.title}
                  onChange={handleChange}
                  placeholder="Give your suggestion a clear, descriptive title"
                  className={getInputClassName("title")}
                />
                {errors.title && (
                  <p className="mt-1 text-sm text-red-600">{errors.title}</p>
                )}
              </div>

              <div>
                <label
                  htmlFor="description"
                  className="block text-sm font-medium text-gray-700 mb-2"
                >
                  Detailed Description *
                </label>
                <textarea
                  name="description"
                  id="description"
                  value={formData.description}
                  onChange={handleChange}
                  rows={5}
                  className={getInputClassName("description")}
                  placeholder="Describe your suggestion in detail. What problem does it solve? How will it work?"
                />
                {errors.description && (
                  <p className="mt-1 text-sm text-red-600">{errors.description}</p>
                )}
              </div>

              <div>
                <label
                  htmlFor="benefits"
                  className="block text-sm font-medium text-gray-700 mb-2"
                >
                  Expected Benefits
                </label>
                <textarea
                  name="benefits"
                  id="benefits"
                  value={formData.benefits}
                  onChange={handleChange}
                  rows={3}
                  className="w-full px-4 py-2 border border-gray-300 rounded-lg focus:ring-2 focus:ring-yellow-500 focus:border-transparent"
                  placeholder="What positive impacts will this suggestion have on the community?"
                />
              </div>

              <div>
                <label
                  htmlFor="implementation"
                  className="block text-sm font-medium text-gray-700 mb-2"
                >
                  Implementation Ideas
                </label>
                <textarea
                  name="implementation"
                  id="implementation"
                  value={formData.implementation}
                  onChange={handleChange}
                  rows={3}
                  className="w-full px-4 py-2 border border-gray-300 rounded-lg focus:ring-2 focus:ring-yellow-500 focus:border-transparent"
                  placeholder="Do you have ideas on how this could be implemented?"
                />
              </div>

              <div>
                <label
                  htmlFor="resources"
                  className="block text-sm font-medium text-gray-700 mb-2"
                >
                  Resources Needed
                </label>
                <input
                  type="text"
                  name="resources"
                  id="resources"
                  value={formData.resources}
                  onChange={handleChange}
                  placeholder="What resources (budget, manpower, equipment) might be needed?"
                  className="w-full px-4 py-2 border border-gray-300 rounded-lg focus:ring-2 focus:ring-yellow-500 focus:border-transparent"
                />
              </div>

              <div>
                <label className="block text-sm font-medium text-gray-700 mb-2">
                  Priority Level
                </label>
                <div className="flex space-x-4">
                  <label htmlFor="priority-low" className="flex items-center">
                    <input
                      type="radio"
                      name="priority"
                      id="priority-low"
                      value="low"
                      checked={formData.priority === "low"}
                      onChange={handleChange}
                      className="h-4 w-4 text-yellow-600 focus:ring-yellow-500"
                    />
                    <span className="ml-2 text-gray-700">Low</span>
                  </label>
                  <label
                    htmlFor="priority-medium"
                    className="flex items-center"
                  >
                    <input
                      type="radio"
                      name="priority"
                      id="priority-medium"
                      value="medium"
                      checked={formData.priority === "medium"}
                      onChange={handleChange}
                      className="h-4 w-4 text-yellow-600 focus:ring-yellow-500"
                    />
                    <span className="ml-2 text-gray-700">Medium</span>
                  </label>
                  <label htmlFor="priority-high" className="flex items-center">
                    <input
                      type="radio"
                      name="priority"
                      id="priority-high"
                      value="high"
                      checked={formData.priority === "high"}
                      onChange={handleChange}
                      className="h-4 w-4 text-yellow-600 focus:ring-yellow-500"
                    />
                    <span className="ml-2 text-gray-700">High</span>
                  </label>
                </div>
              </div>

              <div className="bg-gray-50 rounded-lg p-4">
                <label
                  htmlFor="allowContact"
                  className="flex items-center cursor-pointer"
                >
                  <input
                    type="checkbox"
                    name="allowContact"
                    id="allowContact"
                    checked={formData.allowContact}
                    onChange={handleChange}
                    className="h-4 w-4 text-yellow-600 focus:ring-yellow-500 border-gray-300 rounded"
                  />
                  <span className="ml-2 text-gray-700">
                    I'm willing to be contacted for further discussion about
                    this suggestion
                  </span>
                </label>
              </div>
            </div>
          </div>

          <div className="flex flex-col gap-2 sm:flex-row sm:items-center justify-between">
            <p className="text-sm text-gray-500">* Required fields</p>
            <button
              onClick={handleSubmit}
              className="px-6 py-3 bg-yellow-600 text-white font-semibold rounded-lg hover:bg-yellow-700 transition-colors duration-200 flex justify-center items-center"
            >
              <Send className="h-5 w-5 mr-2" />
              Submit Suggestion
            </button>
          </div>
        </div>
      )}

      {/* Tips Section */}
<<<<<<< HEAD
      <div className={`mt-8 grid grid-cols-1 @lg/main:grid-cols-2 @4xl/main:grid-cols-3 gap-6 transition-all duration-700 ease-out ${
        isLoaded ? 'opacity-100 translate-y-0' : 'opacity-0 translate-y-8'
      }`} style={{ transitionDelay: '300ms' }}>
=======
      <div className="mt-8 grid grid-cols-1 md:grid-cols-2 lg:grid-cols-3 gap-6">
>>>>>>> 0da34d18
        <div className="bg-blue-50 rounded-lg p-6">
          <Target className="h-8 w-8 text-blue-600 mb-3" />
          <h3 className="font-semibold text-gray-900 mb-2">Be Specific</h3>
          <p className="text-sm text-gray-600">
            Clear, detailed suggestions are more likely to be implemented
          </p>
        </div>

        <div className="bg-green-50 rounded-lg p-6">
          <ThumbsUp className="h-8 w-8 text-green-600 mb-3" />
          <h3 className="font-semibold text-gray-900 mb-2">Think Practical</h3>
          <p className="text-sm text-gray-600">
            Consider feasibility and available resources
          </p>
        </div>

        <div className="bg-purple-50 rounded-lg p-6">
          <Star className="h-8 w-8 text-purple-600 mb-3" />
          <h3 className="font-semibold text-gray-900 mb-2">Focus on Impact</h3>
          <p className="text-sm text-gray-600">
            Highlight how your idea benefits the community
          </p>
        </div>
      </div>
    </div>
  );
};

export default SuggestionsPage;<|MERGE_RESOLUTION|>--- conflicted
+++ resolved
@@ -62,11 +62,8 @@
   });
 
   const [submitted, setSubmitted] = useState<boolean>(false);
-<<<<<<< HEAD
+  const [errors, setErrors] = useState<ValidationErrors>({});
   const [isLoaded, setIsLoaded] = useState(false);
-=======
-  const [errors, setErrors] = useState<ValidationErrors>({});
->>>>>>> 0da34d18
 
   const suggestionCategories: string[] = [
     "Community Development",
@@ -215,7 +212,6 @@
   };
 
   return (
-<<<<<<< HEAD
     <div className="@container/main p-6 max-w-7xl mx-auto">
       {/* Breadcrumb */}
       <Breadcrumb isLoaded={isLoaded} />
@@ -224,10 +220,6 @@
       <div className={`mb-8 transition-all duration-700 ease-out ${
         isLoaded ? 'opacity-100 translate-y-0' : 'opacity-0 -translate-y-4'
       }`}>
-=======
-    <div className="p-6 max-w-7xl mx-auto">
-      <div className="mb-8">
->>>>>>> 0da34d18
         <h1 className="text-3xl font-bold text-gray-900 mb-2 flex items-center">
           <Lightbulb className="h-8 w-8 mr-3 text-yellow-500" />
           Process Resident Suggestions
@@ -302,13 +294,9 @@
           </div>
         </div>
       ) : (
-<<<<<<< HEAD
         <div className={`@container/main-form bg-white shadow-lg rounded-lg p-6 transition-all duration-700 ease-out ${
           isLoaded ? 'opacity-100 translate-y-0' : 'opacity-0 translate-y-8'
         }`} style={{ transitionDelay: '200ms' }}>
-=======
-        <div className="bg-white shadow-lg rounded-lg p-6">
->>>>>>> 0da34d18
           {/* Personal Information */}
           <div className="mb-8">
             <h2 className="text-xl font-semibold text-gray-800 mb-4 flex items-center">
@@ -600,13 +588,9 @@
       )}
 
       {/* Tips Section */}
-<<<<<<< HEAD
       <div className={`mt-8 grid grid-cols-1 @lg/main:grid-cols-2 @4xl/main:grid-cols-3 gap-6 transition-all duration-700 ease-out ${
         isLoaded ? 'opacity-100 translate-y-0' : 'opacity-0 translate-y-8'
       }`} style={{ transitionDelay: '300ms' }}>
-=======
-      <div className="mt-8 grid grid-cols-1 md:grid-cols-2 lg:grid-cols-3 gap-6">
->>>>>>> 0da34d18
         <div className="bg-blue-50 rounded-lg p-6">
           <Target className="h-8 w-8 text-blue-600 mb-3" />
           <h3 className="font-semibold text-gray-900 mb-2">Be Specific</h3>
