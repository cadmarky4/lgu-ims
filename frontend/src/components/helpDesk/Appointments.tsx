--- conflicted
+++ resolved
@@ -1,13 +1,8 @@
-<<<<<<< HEAD
 import React, { useState, useEffect } from "react";
-import { Calendar, Clock, User, Phone, Mail, CheckCircle } from "lucide-react";
-import Breadcrumb from "../global/Breadcrumb";
-=======
-import React, { useState } from "react";
 import { Calendar, Clock, User, Phone, Mail, CheckCircle, Loader, AlertCircle } from "lucide-react";
 import { AppointmentsService } from "../../services/appointments.service";
 import type { CreateAppointmentData } from "../../services/appointment.types";
->>>>>>> d80b5873
+import Breadcrumb from "../global/Breadcrumb";
 
 interface AppointmentFormData {
   fullName: string;
@@ -46,12 +41,12 @@
     additionalNotes: "",
   });
 
+  // field-related errors for inline display
   const [errors, setErrors] = useState<FormErrors>({});
   const [submitted, setSubmitted] = useState<boolean>(false);
-<<<<<<< HEAD
-  const [isLoaded, setIsLoaded] = useState(false);
-=======
+  // form-post submission loading ni adrian
   const [loading, setLoading] = useState<boolean>(false);
+  // error na dapat lumabas pag unsuccessful yung submit pero valid naman yung fields (network error, etc.)
   const [error, setError] = useState<string>("");
   const [appointmentNumber, setAppointmentNumber] = useState<string>("");
 
@@ -62,7 +57,8 @@
     console.log("Testing error display...");
     setError("This is a test error to verify error handling is working correctly.");
   };
->>>>>>> d80b5873
+  // loading ng breadcrumbs ni sean
+  const [isLoaded, setIsLoaded] = useState(false);
 
   const departments: string[] = [
     "Mayor's Office",
@@ -114,7 +110,6 @@
       ...formData,
       [name]: value,
     });
-<<<<<<< HEAD
 
     // Clear error when user starts typing
     if (errors[name as keyof FormErrors]) {
@@ -162,58 +157,9 @@
     return Object.keys(newErrors).length === 0;
   };
 
-  const handleSubmit = (): void => {
-    if (!validateForm()) {
-      return;
-    }
-
-    // Here you would typically send the data to your backend
+  const handleSubmit = async (): Promise<void> => {
+    if (!validateForm()) return; 
     console.log("Appointment request submitted:", formData);
-    setSubmitted(true);
-    setTimeout(() => {
-      setSubmitted(false);
-      setFormData({
-        fullName: "",
-        email: "",
-        phone: "",
-        department: "",
-        purpose: "",
-        preferredDate: "",
-        preferredTime: "",
-        alternativeDate: "",
-        alternativeTime: "",
-        additionalNotes: "",
-      });
-      setErrors({});
-    }, 3000);
-=======
-  }; const handleSubmit = async (): Promise<void> => {
-    console.log("Submit button clicked, form data:", formData);
-
-    // Validate required fields
-    if (
-      !formData.fullName ||
-      !formData.email ||
-      !formData.phone ||
-      !formData.department ||
-      !formData.purpose ||
-      !formData.preferredDate ||
-      !formData.preferredTime
-    ) {
-      const missingFields = [];
-      if (!formData.fullName) missingFields.push("Full Name");
-      if (!formData.email) missingFields.push("Email");
-      if (!formData.phone) missingFields.push("Phone");
-      if (!formData.department) missingFields.push("Department");
-      if (!formData.purpose) missingFields.push("Purpose");
-      if (!formData.preferredDate) missingFields.push("Preferred Date");
-      if (!formData.preferredTime) missingFields.push("Preferred Time");
-
-      const errorMsg = `Please fill in all required fields: ${missingFields.join(", ")}`;
-      console.log("Validation error:", errorMsg);
-      setError(errorMsg);
-      return;
-    }
 
     setLoading(true);
     setError("");
@@ -274,7 +220,6 @@
     } finally {
       setLoading(false);
     }
->>>>>>> d80b5873
   };
 
   const getFieldClasses = (fieldName: keyof FormErrors, baseClasses: string) => {
@@ -318,37 +263,6 @@
           </div>
         </div>
       ) : (
-<<<<<<< HEAD
-        <div className={`@container/main-form bg-white shadow-lg rounded-lg p-6 transition-all duration-700 ease-out ${
-          isLoaded ? 'opacity-100 translate-y-0' : 'opacity-0 translate-y-8'
-        }`} style={{ transitionDelay: '200ms' }}>
-          {/* Personal Information */}
-          <div className="col-span-2">
-            <h2 className="text-xl font-semibold text-gray-800 mb-4 flex items-center">
-              <User className="h-5 w-5 mr-2" />
-              Resident Information
-            </h2>
-          </div>
-          <div className="grid grid-cols-1 md:grid-cols-2 gap-6">
-            <div>
-              <label
-                htmlFor="fullName"
-                className="block text-sm font-medium text-gray-700 mb-2"
-              >
-                Full Name *
-              </label>
-              <input
-                id="fullName"
-                type="text"
-                name="fullName"
-                value={formData.fullName}
-                onChange={handleChange}
-                className={getFieldClasses('fullName', 'w-full px-4 py-2 border rounded-lg focus:ring-2')}
-              />
-              {errors.fullName && (
-                <p className="mt-1 text-sm text-red-600">{errors.fullName}</p>
-              )}
-=======
         <>          {error && (
           <div className="mb-6 bg-red-50 border border-red-200 rounded-lg p-6 flex items-center space-x-3">
             <AlertCircle className="h-6 w-6 text-red-600" />
@@ -361,39 +275,19 @@
               >
                 Dismiss
               </button>
->>>>>>> d80b5873
             </div>
           </div>
         )}
 
-<<<<<<< HEAD
-            <div>
-              <label
-                htmlFor="email"
-                className="block text-sm font-medium text-gray-700 mb-2"
-              >
-                Email Address *
-              </label>
-              <input
-                id="email"
-                type="email"
-                name="email"
-                value={formData.email}
-                onChange={handleChange}
-                className={getFieldClasses('email', 'w-full px-4 py-2 border rounded-lg focus:ring-2')}
-              />
-              {errors.email && (
-                <p className="mt-1 text-sm text-red-600">{errors.email}</p>
-              )}
-=======
-          <div className="@container/main-form bg-white shadow-lg rounded-lg p-6">
+          <div className={`@container/main-form bg-white shadow-lg rounded-lg p-6 transition-all duration-700 ease-out ${
+          isLoaded ? 'opacity-100 translate-y-0' : 'opacity-0 translate-y-8'
+        }`} style={{ transitionDelay: '200ms' }}>
             {/* Personal Information */}
             <div className="col-span-2">
               <h2 className="text-xl font-semibold text-gray-800 mb-4 flex items-center">
                 <User className="h-5 w-5 mr-2" />
                 Resident Information
               </h2>
->>>>>>> d80b5873
             </div>
             <div className="grid grid-cols-1 md:grid-cols-2 gap-6">
               <div>
@@ -409,11 +303,33 @@
                   name="fullName"
                   value={formData.fullName}
                   onChange={handleChange}
-                  className="w-full px-4 py-2 border border-gray-300 rounded-lg focus:ring-2 focus:ring-blue-500 focus:border-transparent"
+                  className={getFieldClasses('fullName', 'w-full px-4 py-2 border rounded-lg focus:ring-2')}
                 />
-              </div>
-
-<<<<<<< HEAD
+                {errors.fullName && (
+                <p className="mt-1 text-sm text-red-600">{errors.fullName}</p>
+              )}
+            </div>
+
+            <div>
+              <label
+                htmlFor="email"
+                className="block text-sm font-medium text-gray-700 mb-2"
+              >
+                Email Address *
+              </label>
+              <input
+                id="email"
+                type="email"
+                name="email"
+                value={formData.email}
+                onChange={handleChange}
+                className={getFieldClasses('email', 'w-full px-4 py-2 border rounded-lg focus:ring-2')}
+              />
+              {errors.email && (
+                <p className="mt-1 text-sm text-red-600">{errors.email}</p>
+              )}
+            </div>
+
             <div>
               <label
                 htmlFor="phone"
@@ -460,67 +376,15 @@
               )}
             </div>
           </div>
-=======
-              <div>
-                <label
-                  htmlFor="email"
-                  className="block text-sm font-medium text-gray-700 mb-2"
-                >
-                  Email Address *
-                </label>
-                <input
-                  id="email"
-                  type="email"
-                  name="email"
-                  value={formData.email}
-                  onChange={handleChange}
-                  className="w-full px-4 py-2 border border-gray-300 rounded-lg focus:ring-2 focus:ring-blue-500 focus:border-transparent"
-                />
-              </div>
-
-              <div>
-                <label
-                  htmlFor="phone"
-                  className="block text-sm font-medium text-gray-700 mb-2"
-                >
-                  Contact Number *
-                </label>
-                <input
-                  id="phone"
-                  type="tel"
-                  name="phone"
-                  value={formData.phone}
-                  onChange={handleChange}
-                  className="w-full px-4 py-2 border border-gray-300 rounded-lg focus:ring-2 focus:ring-blue-500 focus:border-transparent"
-                />
-              </div>
->>>>>>> d80b5873
-
-              <div>
-                <label
-                  htmlFor="department"
-                  className="block text-sm font-medium text-gray-700 mb-2"
-                >
-                  Department *
-                </label>
-                <select
-                  id="department"
-                  name="department"
-                  value={formData.department}
-                  onChange={handleChange}
-                  className="w-full px-4 py-2 border border-gray-300 rounded-lg focus:ring-2 focus:ring-blue-500 focus:border-transparent"
-                >
-                  <option value="">Select a department</option>
-                  {departments.map((dept) => (
-                    <option key={dept} value={dept}>
-                      {dept}
-                    </option>
-                  ))}
-                </select>
-              </div>
-            </div>
-
-<<<<<<< HEAD
+
+            {/* Appointment Details */}
+            <div className="col-span-2 mt-6">
+              <h2 className="text-xl font-semibold text-gray-800 mb-4 flex items-center">
+                <Calendar className="h-5 w-5 mr-2" />
+                Appointment Details
+              </h2>
+            </div>
+
           <div className="mb-6">
             <label
               htmlFor="purpose"
@@ -541,43 +405,29 @@
               <p className="mt-1 text-sm text-red-600">{errors.purpose}</p>
             )}
           </div>
-=======
-            {/* Appointment Details */}
-            <div className="col-span-2 mt-6">
-              <h2 className="text-xl font-semibold text-gray-800 mb-4 flex items-center">
-                <Calendar className="h-5 w-5 mr-2" />
-                Appointment Details
-              </h2>
-            </div>
->>>>>>> d80b5873
-
-            <div className="mb-6">
+
+          <div className="grid grid-cols-1 md:grid-cols-2 gap-6">
+            <div>
               <label
-                htmlFor="purpose"
+                htmlFor="preferredDate"
                 className="block text-sm font-medium text-gray-700 mb-2"
               >
-                Purpose of Appointment *
+                Preferred Date *
               </label>
-              <textarea
-                id="purpose"
-                name="purpose"
-                value={formData.purpose}
+              <input
+                id="preferredDate"
+                type="date"
+                name="preferredDate"
+                value={formData.preferredDate}
                 onChange={handleChange}
-<<<<<<< HEAD
                 min={new Date().toISOString().split("T")[0]}
                 className={getFieldClasses('preferredDate', 'w-full px-4 py-2 border rounded-lg focus:ring-2')}
-=======
-                rows={3}
-                className="w-full px-4 py-2 border border-gray-300 rounded-lg focus:ring-2 focus:ring-blue-500 focus:border-transparent"
-                placeholder="Please describe the purpose of your appointment..."
->>>>>>> d80b5873
               />
               {errors.preferredDate && (
                 <p className="mt-1 text-sm text-red-600">{errors.preferredDate}</p>
               )}
             </div>
 
-<<<<<<< HEAD
             <div>
               <label
                 htmlFor="preferredTime"
@@ -602,48 +452,7 @@
               {errors.preferredTime && (
                 <p className="mt-1 text-sm text-red-600">{errors.preferredTime}</p>
               )}
-=======
-            <div className="grid grid-cols-1 md:grid-cols-2 gap-6">
-              <div>
-                <label
-                  htmlFor="preferredDate"
-                  className="block text-sm font-medium text-gray-700 mb-2"
-                >
-                  Preferred Date *
-                </label>
-                <input
-                  id="preferredDate"
-                  type="date"
-                  name="preferredDate"
-                  value={formData.preferredDate}
-                  onChange={handleChange}
-                  min={new Date().toISOString().split("T")[0]}
-                  className="w-full px-4 py-2 border border-gray-300 rounded-lg focus:ring-2 focus:ring-blue-500 focus:border-transparent"
-                />
-              </div>
-
-              <div>
-                <label
-                  htmlFor="preferredTime"
-                  className="block text-sm font-medium text-gray-700 mb-2"
-                >
-                  Preferred Time *
-                </label>
-                <select
-                  id="preferredTime"
-                  name="preferredTime"
-                  value={formData.preferredTime}
-                  onChange={handleChange}
-                  className="w-full px-4 py-2 border border-gray-300 rounded-lg focus:ring-2 focus:ring-blue-500 focus:border-transparent"
-                >
-                  <option value="">Select a time</option>
-                  {timeSlots.map((time) => (
-                    <option key={time} value={time}>
-                      {time}
-                    </option>
-                  ))}
-                </select>
-              </div>
+            </div>
 
               <div>
                 <label
@@ -685,7 +494,6 @@
                   ))}
                 </select>
               </div>
->>>>>>> d80b5873
             </div>
 
             <div className="mt-6 col-span-2">
