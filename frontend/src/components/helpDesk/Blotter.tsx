<<<<<<< HEAD
import React, { useState, useEffect } from "react";
import { Shield, AlertTriangle, User, CheckCircle, Phone } from "lucide-react";
import Breadcrumb from "../global/Breadcrumb";
=======
import React, { useState } from "react";
import { Shield, AlertTriangle, User, CheckCircle, Phone, Loader, AlertCircle } from "lucide-react";
import { BlotterService } from "../../services/blotter.service";
import type { CreateBlotterData, IncidentType } from "../../services/blotter.types";
>>>>>>> d80b5873

interface BlotterFormData {
  // Complainant Information
  complainantName: string;
  complainantAddress: string;
  complainantContact: string;
  complainantEmail: string;
  // Incident Details
  incidentType: IncidentType | "";
  incidentDate: string;
  incidentTime: string;
  incidentLocation: string;
  incidentDescription: string;

  // Respondent Information
  respondentName: string;
  respondentAddress: string;
  respondentContact: string;

  // Witnesses
  witnesses: string;
  evidence: string;
}

interface FormErrors {
  complainantName?: string;
  complainantAddress?: string;
  complainantContact?: string;
  complainantEmail?: string;
  incidentType?: string;
  incidentDate?: string;
  incidentTime?: string;
  incidentLocation?: string;
  incidentDescription?: string;
}

const BlotterPage: React.FC = () => {
  const [formData, setFormData] = useState<BlotterFormData>({
    complainantName: "",
    complainantAddress: "",
    complainantContact: "",
    complainantEmail: "",
    incidentType: "",
    incidentDate: "",
    incidentTime: "",
    incidentLocation: "",
    incidentDescription: "",
    respondentName: "",
    respondentAddress: "",
    respondentContact: "",
    witnesses: "",
    evidence: "",
  });

  const [errors, setErrors] = useState<FormErrors>({});
  const [submitted, setSubmitted] = useState<boolean>(false);
<<<<<<< HEAD
  const [isLoaded, setIsLoaded] = useState(false);
=======
  const [loading, setLoading] = useState<boolean>(false);
  const [error, setError] = useState<string>("");
  const [blotterNumber, setBlotterNumber] = useState<string>("");
>>>>>>> d80b5873

  const blotterService = new BlotterService();
  const incidentTypes: IncidentType[] = [
    "Theft",
    "Physical Assault",
    "Verbal Assault",
    "Property Damage",
    "Disturbance",
    "Trespassing",
    "Fraud",
    "Harassment",
    "Domestic Dispute",
    "Noise Complaint",
    "Other",
  ];

  // Animation trigger on component mount
  useEffect(() => {
    const timer = setTimeout(() => {
      setIsLoaded(true);
    }, 100);
    return () => clearTimeout(timer);
  }, []);

  const handleChange = (
    e: React.ChangeEvent<
      HTMLInputElement | HTMLSelectElement | HTMLTextAreaElement
    >
  ): void => {
    const { name, value } = e.target;
    setFormData({
      ...formData,
      [name]: value,
    });

    // Clear error when user starts typing
    if (errors[name as keyof FormErrors]) {
      setErrors({
        ...errors,
        [name]: undefined,
      });
    }
  };

  const validateForm = (): boolean => {
    const newErrors: FormErrors = {};

    // Complainant Information
    if (!formData.complainantName.trim()) {
      newErrors.complainantName = "Complainant name is required";
    }

    if (!formData.complainantAddress.trim()) {
      newErrors.complainantAddress = "Complainant address is required";
    }

    if (!formData.complainantContact.trim()) {
      newErrors.complainantContact = "Contact number is required";
    }

    if (formData.complainantEmail && !/\S+@\S+\.\S+/.test(formData.complainantEmail)) {
      newErrors.complainantEmail = "Please enter a valid email address";
    }

    // Incident Details
    if (!formData.incidentType) {
      newErrors.incidentType = "Please select an incident type";
    }

    if (!formData.incidentDate) {
      newErrors.incidentDate = "Incident date is required";
    }

    if (!formData.incidentTime) {
      newErrors.incidentTime = "Incident time is required";
    }

    if (!formData.incidentLocation.trim()) {
      newErrors.incidentLocation = "Incident location is required";
    }

    if (!formData.incidentDescription.trim()) {
      newErrors.incidentDescription = "Incident description is required";
    }

    setErrors(newErrors);
    return Object.keys(newErrors).length === 0;
  };
  const handleSubmit = async (): Promise<void> => {
    console.log("Submit button clicked, form data:", formData);

<<<<<<< HEAD
  const handleSubmit = (): void => {
    if (!validateForm()) {
      return;
    }

    console.log("Blotter report submitted:", formData);
    setSubmitted(true);
    setTimeout(() => {
      setSubmitted(false);
      setFormData({
        complainantName: "",
        complainantAddress: "",
        complainantContact: "",
        complainantEmail: "",
        incidentType: "",
        incidentDate: "",
        incidentTime: "",
        incidentLocation: "",
        incidentDescription: "",
        respondentName: "",
        respondentAddress: "",
        respondentContact: "",
        witnesses: "",
        evidence: "",
      });
      setErrors({});
    }, 3000);
=======
    // Validate required fields
    if (
      !formData.complainantName ||
      !formData.complainantAddress ||
      !formData.complainantContact ||
      !formData.incidentType ||
      !formData.incidentDate ||
      !formData.incidentTime ||
      !formData.incidentLocation ||
      !formData.incidentDescription
    ) {
      const missingFields = [];
      if (!formData.complainantName) missingFields.push("Complainant Name");
      if (!formData.complainantAddress) missingFields.push("Complainant Address");
      if (!formData.complainantContact) missingFields.push("Complainant Contact");
      if (!formData.incidentType) missingFields.push("Incident Type");
      if (!formData.incidentDate) missingFields.push("Incident Date");
      if (!formData.incidentTime) missingFields.push("Incident Time");
      if (!formData.incidentLocation) missingFields.push("Incident Location");
      if (!formData.incidentDescription) missingFields.push("Incident Description");
      
      const errorMsg = `Please fill in all required fields: ${missingFields.join(", ")}`;
      console.log("Validation error:", errorMsg);
      setError(errorMsg);
      return;
    }

    setLoading(true);
    setError("");
    console.log("Starting API call...");

    try {
      // Transform frontend form data to backend API format
      const blotterData: CreateBlotterData = {
        complainant_name: formData.complainantName,
        complainant_address: formData.complainantAddress,
        complainant_contact: formData.complainantContact,
        complainant_email: formData.complainantEmail || undefined,
        incident_type: formData.incidentType as IncidentType,
        incident_date: formData.incidentDate,
        incident_time: formData.incidentTime,
        incident_location: formData.incidentLocation,
        incident_description: formData.incidentDescription,
        respondent_name: formData.respondentName || undefined,
        respondent_address: formData.respondentAddress || undefined,
        respondent_contact: formData.respondentContact || undefined,
        witnesses: formData.witnesses || undefined,
        evidence: formData.evidence || undefined,
      };

      const response = await blotterService.createBlotterCase(blotterData);
      console.log("API response received:", response);
      
      setBlotterNumber(response.case_number);
      setSubmitted(true);
      console.log("Form submitted successfully with number:", response.case_number);
      
      // Reset form after 5 seconds
      setTimeout(() => {
        setSubmitted(false);
        setBlotterNumber("");
        setFormData({
          complainantName: "",
          complainantAddress: "",
          complainantContact: "",
          complainantEmail: "",
          incidentType: "",
          incidentDate: "",
          incidentTime: "",
          incidentLocation: "",
          incidentDescription: "",
          respondentName: "",
          respondentAddress: "",
          respondentContact: "",
          witnesses: "",
          evidence: "",
        });
      }, 5000);
    } catch (err) {
      console.error("Error submitting blotter report:", err);
      const errorMessage = err instanceof Error ? err.message : "An unexpected error occurred. Please try again.";
      console.log("Setting error message:", errorMessage);
      setError(errorMessage);
    } finally {
      setLoading(false);
    }
>>>>>>> d80b5873
  };

  const getFieldClasses = (fieldName: keyof FormErrors, baseClasses: string) => {
    return errors[fieldName] 
      ? `${baseClasses} border-red-500 focus:ring-red-500 focus:border-red-500`
      : `${baseClasses} border-gray-300 focus:ring-red-500 focus:border-transparent`;
  };

  return (
    <div className="p-6 max-w-7xl mx-auto">
      {/* Breadcrumb */}
      <Breadcrumb isLoaded={isLoaded} />

      {/* Header */}
      <div className={`mb-8 transition-all duration-700 ease-out ${
        isLoaded ? 'opacity-100 translate-y-0' : 'opacity-0 -translate-y-4'
      }`}>
        <h1 className="text-3xl font-bold text-gray-900 mb-2 flex items-center">
          <Shield className="h-8 w-8 mr-3 text-red-600" />
          File Blotter Report
        </h1>
        <p className="text-gray-600">
          Process and document incidents reported by residents. All information
          will be recorded in the barangay blotter system.
        </p>
      </div>

      {/* Important Notice */}
      <div className={`bg-yellow-50 border border-yellow-200 rounded-lg p-4 mb-6 transition-all duration-700 ease-out ${
        isLoaded ? 'opacity-100 translate-y-0' : 'opacity-0 translate-y-8'
      }`} style={{ transitionDelay: '100ms' }}>
        <div className="flex items-start">
          <AlertTriangle className="h-5 w-5 text-yellow-600 mr-2 mt-0.5" />
          <div>
            <h3 className="font-semibold text-yellow-900">Important Notice</h3>
            <p className="text-sm text-yellow-800 mt-1">
              For emergency situations or crimes in progress, please call the
              emergency hotline immediately at 911. This online blotter is for
              non-emergency reports only.
            </p>
          </div>
        </div>
<<<<<<< HEAD
      </div>

      {submitted ? (
        <div className={`bg-green-50 border border-green-200 rounded-lg p-6 flex items-center space-x-3 transition-all duration-700 ease-out ${
          isLoaded ? 'opacity-100 translate-y-0' : 'opacity-0 translate-y-8'
        }`} style={{ transitionDelay: '200ms' }}>
=======
      </div>      {submitted ? (
        <div className="bg-green-50 border border-green-200 rounded-lg p-6 flex items-center space-x-3">
>>>>>>> d80b5873
          <CheckCircle className="h-6 w-6 text-green-600" />
          <div>
            <h3 className="text-lg font-semibold text-green-900">
              Blotter Report Filed Successfully!
            </h3>
            <p className="text-green-700 mb-2">
              The report has been recorded in the system. Your blotter case number is:
            </p>
            <p className="text-xl font-bold text-green-800">
              {blotterNumber}
            </p>
            <p className="text-green-600 text-sm mt-2">
              Please keep this reference number for your records and future follow-ups.
            </p>
          </div>
<<<<<<< HEAD
        </div>
      ) : (
        <div className={`bg-white shadow-lg rounded-lg p-6 transition-all duration-700 ease-out ${
          isLoaded ? 'opacity-100 translate-y-0' : 'opacity-0 translate-y-8'
        }`} style={{ transitionDelay: '200ms' }}>
=======
        </div>      ) : (
        <>
          {/* Error Display */}
          {error && (
            <div className="bg-red-50 border border-red-200 text-red-700 px-4 py-3 rounded-lg mb-6 flex items-center space-x-3">
              <AlertCircle className="h-5 w-5 text-red-600" />
              <div>
                <p className="font-medium">Error</p>
                <p className="text-sm">{error}</p>
              </div>
            </div>
          )}

        <div className="bg-white shadow-lg rounded-lg p-6">
>>>>>>> d80b5873
          {/* Complainant Information */}
          <div className="mb-8">
            <h2 className="text-xl font-semibold text-gray-800 mb-4 flex items-center">
              <User className="h-5 w-5 mr-2" />
              Complainant Information
            </h2>
            <div className="grid grid-cols-1 md:grid-cols-2 gap-4">
              <div>
                <label
                  htmlFor="first-name"
                  className="block text-sm font-medium text-gray-700 mb-2"
                >
                  Full Name *
                </label>
                <input
                  id="first-name"
                  type="text"
                  name="complainantName"
                  value={formData.complainantName}
                  onChange={handleChange}
                  className={getFieldClasses('complainantName', 'w-full px-4 py-2 border rounded-lg focus:ring-2')}
                />
                {errors.complainantName && (
                  <p className="mt-1 text-sm text-red-600">{errors.complainantName}</p>
                )}
              </div>
              <div>
                <label
                  htmlFor="contact-number"
                  className="block text-sm font-medium text-gray-700 mb-2"
                >
                  Contact Number *
                </label>
                <input
                  id="contact-number"
                  type="tel"
                  name="complainantContact"
                  value={formData.complainantContact}
                  onChange={handleChange}
                  className={getFieldClasses('complainantContact', 'w-full px-4 py-2 border rounded-lg focus:ring-2')}
                />
                {errors.complainantContact && (
                  <p className="mt-1 text-sm text-red-600">{errors.complainantContact}</p>
                )}
              </div>
              <div>
                <label
                  htmlFor="complete-address"
                  className="block text-sm font-medium text-gray-700 mb-2"
                >
                  Complete Address *
                </label>
                <input
                  id="complete-address"
                  type="text"
                  name="complainantAddress"
                  value={formData.complainantAddress}
                  onChange={handleChange}
                  className={getFieldClasses('complainantAddress', 'w-full px-4 py-2 border rounded-lg focus:ring-2')}
                />
                {errors.complainantAddress && (
                  <p className="mt-1 text-sm text-red-600">{errors.complainantAddress}</p>
                )}
              </div>
              <div>
                <label
                  htmlFor="email-address"
                  className="block text-sm font-medium text-gray-700 mb-2"
                >
                  Email Address
                </label>
                <input
                  id="email-address"
                  type="email"
                  name="complainantEmail"
                  value={formData.complainantEmail}
                  onChange={handleChange}
                  className={getFieldClasses('complainantEmail', 'w-full px-4 py-2 border rounded-lg focus:ring-2')}
                />
                {errors.complainantEmail && (
                  <p className="mt-1 text-sm text-red-600">{errors.complainantEmail}</p>
                )}
              </div>
            </div>
          </div>

          {/* Incident Details */}
          <div className="mb-8">
            <h2 className="text-xl font-semibold text-gray-800 mb-4 flex items-center">
              <AlertTriangle className="h-5 w-5 mr-2" />
              Incident Details
            </h2>
            <div className="grid grid-cols-1 md:grid-cols-2 gap-4">
              <div>
                <label
                  htmlFor="incidentType"
                  className="block text-sm font-medium text-gray-700 mb-2"
                >
                  Type of Incident *
                </label>
                <select
                  id="incidentType"
                  name="incidentType"
                  value={formData.incidentType}
                  onChange={handleChange}
                  className={getFieldClasses('incidentType', 'w-full px-4 py-2 border rounded-lg focus:ring-2')}
                >
                  <option value="">Select incident type</option>
                  {incidentTypes.map((type) => (
                    <option key={type} value={type}>
                      {type}
                    </option>
                  ))}
                </select>
                {errors.incidentType && (
                  <p className="mt-1 text-sm text-red-600">{errors.incidentType}</p>
                )}
              </div>
              <div>
                <label
                  htmlFor="incidentDate"
                  className="block text-sm font-medium text-gray-700 mb-2"
                >
                  Date of Incident *
                </label>
                <input
                  id="incidentDate"
                  type="date"
                  name="incidentDate"
                  value={formData.incidentDate}
                  onChange={handleChange}
                  max={new Date().toISOString().split("T")[0]}
                  className={getFieldClasses('incidentDate', 'w-full px-4 py-2 border rounded-lg focus:ring-2')}
                />
                {errors.incidentDate && (
                  <p className="mt-1 text-sm text-red-600">{errors.incidentDate}</p>
                )}
              </div>
              <div>
                <label
                  htmlFor="incidentTime"
                  className="block text-sm font-medium text-gray-700 mb-2"
                >
                  Time of Incident *
                </label>
                <input
                  id="incidentTime"
                  type="time"
                  name="incidentTime"
                  value={formData.incidentTime}
                  onChange={handleChange}
                  className={getFieldClasses('incidentTime', 'w-full px-4 py-2 border rounded-lg focus:ring-2')}
                />
                {errors.incidentTime && (
                  <p className="mt-1 text-sm text-red-600">{errors.incidentTime}</p>
                )}
              </div>
              <div>
                <label
                  htmlFor="incidentLocation"
                  className="block text-sm font-medium text-gray-700 mb-2"
                >
                  Location of Incident *
                </label>
                <input
                  id="incidentLocation"
                  type="text"
                  name="incidentLocation"
                  value={formData.incidentLocation}
                  onChange={handleChange}
                  placeholder="Street, Barangay, Municipality"
                  className={getFieldClasses('incidentLocation', 'w-full px-4 py-2 border rounded-lg focus:ring-2')}
                />
                {errors.incidentLocation && (
                  <p className="mt-1 text-sm text-red-600">{errors.incidentLocation}</p>
                )}
              </div>
              <div className="md:col-span-2">
                <label
                  htmlFor="incidentDescription"
                  className="block text-sm font-medium text-gray-700 mb-2"
                >
                  Detailed Description of Incident *
                </label>
                <textarea
                  id="incidentDescription"
                  name="incidentDescription"
                  value={formData.incidentDescription}
                  onChange={handleChange}
                  rows={4}
                  className={getFieldClasses('incidentDescription', 'w-full px-4 py-2 border rounded-lg focus:ring-2')}
                  placeholder="Please provide a detailed account of what happened..."
                />
                {errors.incidentDescription && (
                  <p className="mt-1 text-sm text-red-600">{errors.incidentDescription}</p>
                )}
              </div>
            </div>
          </div>

          {/* Respondent Information */}
          <div className="mb-8">
            <h2 className="text-xl font-semibold text-gray-800 mb-4">
              Respondent Information
            </h2>
            <p className="text-sm text-gray-600 mb-4">
              If known, please provide information about the person(s) involved
            </p>
            <div className="grid grid-cols-1 md:grid-cols-2 gap-4">
              <div>
                <label
                  htmlFor="respondentName"
                  className="block text-sm font-medium text-gray-700 mb-2"
                >
                  Name
                </label>
                <input
                  id="respondentName"
                  type="text"
                  name="respondentName"
                  value={formData.respondentName}
                  onChange={handleChange}
                  className="w-full px-4 py-2 border border-gray-300 rounded-lg focus:ring-2 focus:ring-red-500 focus:border-transparent"
                />
              </div>
              <div>
                <label
                  htmlFor="respondentContact"
                  className="block text-sm font-medium text-gray-700 mb-2"
                >
                  Contact Number
                </label>
                <input
                  id="respondentContact"
                  type="tel"
                  name="respondentContact"
                  value={formData.respondentContact}
                  onChange={handleChange}
                  className="w-full px-4 py-2 border border-gray-300 rounded-lg focus:ring-2 focus:ring-red-500 focus:border-transparent"
                />
              </div>
              <div className="md:col-span-2">
                <label
                  htmlFor="respondentAddress"
                  className="block text-sm font-medium text-gray-700 mb-2"
                >
                  Address
                </label>
                <input
                  id="respondentAddress"
                  type="text"
                  name="respondentAddress"
                  value={formData.respondentAddress}
                  onChange={handleChange}
                  className="w-full px-4 py-2 border border-gray-300 rounded-lg focus:ring-2 focus:ring-red-500 focus:border-transparent"
                />
              </div>
            </div>
          </div>

          {/* Additional Information */}
          <div className="mb-8">
            <h2 className="text-xl font-semibold text-gray-800 mb-4">
              Additional Information
            </h2>
            <div className="space-y-4">
              <div>
                <label
                  htmlFor="witnesses"
                  className="block text-sm font-medium text-gray-700 mb-2"
                >
                  Witnesses (if any)
                </label>
                <textarea
                  id="witnesses"
                  name="witnesses"
                  value={formData.witnesses}
                  onChange={handleChange}
                  rows={3}
                  className="w-full px-4 py-2 border border-gray-300 rounded-lg focus:ring-2 focus:ring-red-500 focus:border-transparent"
                  placeholder="Names and contact information of witnesses..."
                />
              </div>
              <div>
                <label
                  htmlFor="evidence"
                  className="block text-sm font-medium text-gray-700 mb-2"
                >
                  Evidence/Supporting Documents
                </label>
                <textarea
                  id="evidence"
                  name="evidence"
                  value={formData.evidence}
                  onChange={handleChange}
                  rows={3}
                  className="w-full px-4 py-2 border border-gray-300 rounded-lg focus:ring-2 focus:ring-red-500 focus:border-transparent"
                  placeholder="Description of any evidence or documents you have..."
                />
              </div>
            </div>
          </div>

          <div className="flex flex-col gap-2 sm:flex-row sm:items-center justify-between">
            <p className="text-sm text-gray-500">* Required fields</p>            <button
              onClick={handleSubmit}
              disabled={loading}
              className="px-6 py-3 bg-red-600 text-white font-semibold rounded-lg hover:bg-red-700 transition-colors duration-200 flex justify-center items-center disabled:opacity-50 disabled:cursor-not-allowed"
            >
              {loading ? (
                <>
                  <Loader className="h-5 w-5 mr-2 animate-spin" />
                  Submitting Report...
                </>
              ) : (
                <>
                  <Shield className="h-5 w-5 mr-2" />
                  Submit Blotter Report
                </>
              )}
            </button>
          </div>
        </div>
        </>
      )}

      {/* Emergency Contact Card */}
      <div className={`mt-8 bg-red-50 rounded-lg p-6 transition-all duration-700 ease-out ${
        isLoaded ? 'opacity-100 translate-y-0' : 'opacity-0 translate-y-8'
      }`} style={{ transitionDelay: '300ms' }}>
        <h3 className="font-semibold text-gray-900 mb-3 flex items-center">
          <Phone className="h-5 w-5 mr-2 text-red-600" />
          Emergency Contacts
        </h3>
        <div className="grid grid-cols-1 md:grid-cols-3 gap-4 text-sm">
          <div>
            <p className="font-medium text-gray-700">Police Emergency</p>
            <p className="text-gray-600">911 or (02) 8123-4567</p>
          </div>
          <div>
            <p className="font-medium text-gray-700">Barangay Hall</p>
            <p className="text-gray-600">(02) 8456-7890</p>
          </div>
          <div>
            <p className="font-medium text-gray-700">Fire Department</p>
            <p className="text-gray-600">(02) 8234-5678</p>
          </div>
        </div>
      </div>
    </div>
  );
};

export default BlotterPage;<|MERGE_RESOLUTION|>--- conflicted
+++ resolved
@@ -1,13 +1,8 @@
-<<<<<<< HEAD
 import React, { useState, useEffect } from "react";
-import { Shield, AlertTriangle, User, CheckCircle, Phone } from "lucide-react";
-import Breadcrumb from "../global/Breadcrumb";
-=======
-import React, { useState } from "react";
 import { Shield, AlertTriangle, User, CheckCircle, Phone, Loader, AlertCircle } from "lucide-react";
 import { BlotterService } from "../../services/blotter.service";
 import type { CreateBlotterData, IncidentType } from "../../services/blotter.types";
->>>>>>> d80b5873
+import Breadcrumb from "../global/Breadcrumb";
 
 interface BlotterFormData {
   // Complainant Information
@@ -62,15 +57,16 @@
     evidence: "",
   });
 
+  // field-related errors for inline display
   const [errors, setErrors] = useState<FormErrors>({});
   const [submitted, setSubmitted] = useState<boolean>(false);
-<<<<<<< HEAD
-  const [isLoaded, setIsLoaded] = useState(false);
-=======
+  // form-post submission loading ni adrian
   const [loading, setLoading] = useState<boolean>(false);
+  // error na dapat lumabas pag unsuccessful yung submit pero valid naman yung fields (network error, etc.)
   const [error, setError] = useState<string>("");
   const [blotterNumber, setBlotterNumber] = useState<string>("");
->>>>>>> d80b5873
+  // loading ng breadcrumbs ni sean
+  const [isLoaded, setIsLoaded] = useState(false);
 
   const blotterService = new BlotterService();
   const incidentTypes: IncidentType[] = [
@@ -159,64 +155,10 @@
     setErrors(newErrors);
     return Object.keys(newErrors).length === 0;
   };
+
   const handleSubmit = async (): Promise<void> => {
+    if (!validateForm()) return;
     console.log("Submit button clicked, form data:", formData);
-
-<<<<<<< HEAD
-  const handleSubmit = (): void => {
-    if (!validateForm()) {
-      return;
-    }
-
-    console.log("Blotter report submitted:", formData);
-    setSubmitted(true);
-    setTimeout(() => {
-      setSubmitted(false);
-      setFormData({
-        complainantName: "",
-        complainantAddress: "",
-        complainantContact: "",
-        complainantEmail: "",
-        incidentType: "",
-        incidentDate: "",
-        incidentTime: "",
-        incidentLocation: "",
-        incidentDescription: "",
-        respondentName: "",
-        respondentAddress: "",
-        respondentContact: "",
-        witnesses: "",
-        evidence: "",
-      });
-      setErrors({});
-    }, 3000);
-=======
-    // Validate required fields
-    if (
-      !formData.complainantName ||
-      !formData.complainantAddress ||
-      !formData.complainantContact ||
-      !formData.incidentType ||
-      !formData.incidentDate ||
-      !formData.incidentTime ||
-      !formData.incidentLocation ||
-      !formData.incidentDescription
-    ) {
-      const missingFields = [];
-      if (!formData.complainantName) missingFields.push("Complainant Name");
-      if (!formData.complainantAddress) missingFields.push("Complainant Address");
-      if (!formData.complainantContact) missingFields.push("Complainant Contact");
-      if (!formData.incidentType) missingFields.push("Incident Type");
-      if (!formData.incidentDate) missingFields.push("Incident Date");
-      if (!formData.incidentTime) missingFields.push("Incident Time");
-      if (!formData.incidentLocation) missingFields.push("Incident Location");
-      if (!formData.incidentDescription) missingFields.push("Incident Description");
-      
-      const errorMsg = `Please fill in all required fields: ${missingFields.join(", ")}`;
-      console.log("Validation error:", errorMsg);
-      setError(errorMsg);
-      return;
-    }
 
     setLoading(true);
     setError("");
@@ -277,7 +219,6 @@
     } finally {
       setLoading(false);
     }
->>>>>>> d80b5873
   };
 
   const getFieldClasses = (fieldName: keyof FormErrors, baseClasses: string) => {
@@ -320,17 +261,12 @@
             </p>
           </div>
         </div>
-<<<<<<< HEAD
       </div>
 
       {submitted ? (
         <div className={`bg-green-50 border border-green-200 rounded-lg p-6 flex items-center space-x-3 transition-all duration-700 ease-out ${
           isLoaded ? 'opacity-100 translate-y-0' : 'opacity-0 translate-y-8'
         }`} style={{ transitionDelay: '200ms' }}>
-=======
-      </div>      {submitted ? (
-        <div className="bg-green-50 border border-green-200 rounded-lg p-6 flex items-center space-x-3">
->>>>>>> d80b5873
           <CheckCircle className="h-6 w-6 text-green-600" />
           <div>
             <h3 className="text-lg font-semibold text-green-900">
@@ -346,13 +282,6 @@
               Please keep this reference number for your records and future follow-ups.
             </p>
           </div>
-<<<<<<< HEAD
-        </div>
-      ) : (
-        <div className={`bg-white shadow-lg rounded-lg p-6 transition-all duration-700 ease-out ${
-          isLoaded ? 'opacity-100 translate-y-0' : 'opacity-0 translate-y-8'
-        }`} style={{ transitionDelay: '200ms' }}>
-=======
         </div>      ) : (
         <>
           {/* Error Display */}
@@ -367,7 +296,6 @@
           )}
 
         <div className="bg-white shadow-lg rounded-lg p-6">
->>>>>>> d80b5873
           {/* Complainant Information */}
           <div className="mb-8">
             <h2 className="text-xl font-semibold text-gray-800 mb-4 flex items-center">
