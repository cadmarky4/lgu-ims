import { useState, useEffect } from "react";
import { FiDownload } from "react-icons/fi";
import {
  FaUsers,
  FaHouseUser,
  FaStamp,
  FaPen,
  FaClipboardList,
  FaUserCheck,
} from "react-icons/fa";
import HorizontalStackedBarChart from "./HorizontalStackedBarChart";
import ResponsiveAreaChart from "./ResponsiveAreaChart";
import ResponsiveBarGraph from "./ResponsiveBarGraph";
import ResponsivePieChart from "./ResponsivePieChart";
import ResponsiveServicesTable from "./ResponsiveServicesTable";
<<<<<<< HEAD
import Breadcrumb from "../global/Breadcrumb";

export default function ReportsPage() {
  const [selectedYear, setSelectedYear] = useState<string>("2025");
  const [selectedQuarter, setSelectedQuarter] =
    useState<string>("All Quarters");
  const [selectedPurok, setSelectedPurok] = useState<string>("Purok 1");
  const [isLoaded, setIsLoaded] = useState(false);

  const yearOptions = Array.from({ length: 2025 - 2010 + 1 }, (_, i) =>
    (2010 + i).toString()
  );
  // hardcoded muna hihihi
  const quarterOptions = ["Q1", "Q2", "Q3", "Q4", "All Quarters"];
  const purokOptions = ["Purok 1", "Purok 2", "Purok 3", "Purok 4"];

  // Animation trigger on component mount
  useEffect(() => {
    const timer = setTimeout(() => {
      setIsLoaded(true);
    }, 100);
    return () => clearTimeout(timer);
  }, []);

  const statisticsOverviewData = [
    {
      label: "Total Residents",
      value: 40199,
      icon: FaUsers,
    },
    {
      label: "Total Household",
      value: 20148,
      icon: FaHouseUser,
    },
    {
      label: "Active Barangay Officials",
      value: 20,
      icon: FaUserCheck,
    },
    {
      label: "Total Blotter Cases",
      value: 5,
      icon: FaPen,
    },
    {
      label: "Total Issued Clearance",
      value: 3,
      icon: FaStamp,
    },
    {
      label: "Ongoing Projects",
      value: 1,
      icon: FaClipboardList,
    },
  ];
=======
import { ReportsService } from "../../services/reports.service";
import type {
  AgeGroupDistribution,
  SpecialPopulationRegistry,
  MonthlyRevenue,
  PopulationDistributionByPurok,
  DocumentTypesIssued,
  MostRequestedService,
  FilterOptions,
} from "../../services/reports.types";

export default function ReportsPage() {
  const [selectedYear, setSelectedYear] = useState<string>("2025");
  const [selectedQuarter, setSelectedQuarter] = useState<string>("All Quarters");
  const [selectedPurok, setSelectedPurok] = useState<string>("All");

  // State for data
  const [statisticsOverviewData, setStatisticsOverviewData] = useState<any[]>([]);
  const [ageGroupDistributionData, setAgeGroupDistributionData] = useState<AgeGroupDistribution[]>([]);
  const [specialPopulationRegistryData, setSpecialPopulationRegistryData] = useState<SpecialPopulationRegistry[]>([]);
  const [revenueData, setRevenueData] = useState<MonthlyRevenue[]>([]);
  const [populationDistributionByPurokData, setPopulationDistributionByPurokData] = useState<PopulationDistributionByPurok[]>([]);
  const [documentsIssuedData, setDocumentsIssuedData] = useState<DocumentTypesIssued[]>([]);
  const [mostRequestedServicesData, setMostRequestedServicesData] = useState<MostRequestedService[]>([]);
  
  // State for filter options
  const [filterOptions, setFilterOptions] = useState<FilterOptions>({
    years: [],
    quarters: ["Q1", "Q2", "Q3", "Q4", "All Quarters"],
    puroks: []
  });
>>>>>>> 9fdabc93

  // Loading states
  const [loading, setLoading] = useState(true);
  const [error, setError] = useState<string | null>(null);

  // Service instance
  const reportsService = new ReportsService();

  // Load filter options on component mount
  useEffect(() => {
    const loadFilterOptions = async () => {
      try {
        const response = await reportsService.getFilterOptions();
        if (response.data) {
          setFilterOptions(response.data);
          // Add "All" option to puroks
          response.data.puroks.unshift("All");
        }
      } catch (err) {
        console.error('Error loading filter options:', err);
      }
    };

    loadFilterOptions();
  }, []);

  // Load data when filters change
  useEffect(() => {
    const loadReportsData = async () => {
      try {
        setLoading(true);
        setError(null);

        const filters = {
          year: selectedYear,
          quarter: selectedQuarter === "All Quarters" ? undefined : selectedQuarter,
          purok: selectedPurok === "All" ? undefined : selectedPurok,
        };

        // Load all reports data in parallel
        const [
          statisticsResponse,
          ageGroupResponse,
          specialPopulationResponse,
          revenueResponse,
          populationDistResponse,
          documentsResponse,
          servicesResponse,
        ] = await Promise.all([
          reportsService.getStatisticsOverview(filters),
          reportsService.getAgeGroupDistribution(filters),
          reportsService.getSpecialPopulationRegistry(filters),
          reportsService.getMonthlyRevenue(filters),
          reportsService.getPopulationDistributionByPurok(filters),
          reportsService.getDocumentTypesIssued(filters),
          reportsService.getMostRequestedServices(filters),
        ]);

        // Transform statistics overview to the format expected by the UI
        if (statisticsResponse.data) {
          const stats = statisticsResponse.data;
          setStatisticsOverviewData([
            {
              label: "Total Residents",
              value: stats.totalResidents,
              icon: FaUsers,
            },
            {
              label: "Total Household",
              value: stats.totalHouseholds,
              icon: FaHouseUser,
            },
            {
              label: "Active Barangay Officials",
              value: stats.activeBarangayOfficials,
              icon: FaUserCheck,
            },
            {
              label: "Total Blotter Cases",
              value: stats.totalBlotterCases,
              icon: FaPen,
            },
            {
              label: "Total Issued Clearance",
              value: stats.totalIssuedClearance,
              icon: FaStamp,
            },
            {
              label: "Ongoing Projects",
              value: stats.ongoingProjects,
              icon: FaClipboardList,
            },
          ]);
        }

        // Set other data
        if (ageGroupResponse.data) setAgeGroupDistributionData(ageGroupResponse.data);
        if (specialPopulationResponse.data) setSpecialPopulationRegistryData(specialPopulationResponse.data);
        if (revenueResponse.data) setRevenueData(revenueResponse.data);
        if (populationDistResponse.data) setPopulationDistributionByPurokData(populationDistResponse.data);
        if (documentsResponse.data) setDocumentsIssuedData(documentsResponse.data);
        if (servicesResponse.data) setMostRequestedServicesData(servicesResponse.data);

      } catch (err) {
        console.error('Error loading reports data:', err);
        setError('Failed to load reports data');
      } finally {
        setLoading(false);
      }
    };

    // Only load data if we have filter options
    if (filterOptions.years.length > 0) {
      loadReportsData();
    }
  }, [selectedYear, selectedQuarter, selectedPurok, filterOptions.years.length]);
  return (
    //FIGMA BG
    // <div className="p-6 bg-smblue-50 min-h-screen">

    // AI BG
    <main className="@container/main p-6 bg-gray-50 min-h-screen flex flex-col gap-4">
      {/* Breadcrumb */}
      <Breadcrumb isLoaded={isLoaded} />

      {/* Header */}
      <div className={`mb-2 transition-all duration-700 ease-out ${
        isLoaded ? 'opacity-100 translate-y-0' : 'opacity-0 -translate-y-4'
      }`}>
        <h1 className="text-2xl font-bold text-darktext pl-0">Reports</h1>
      </div>

<<<<<<< HEAD
      {/* Filter options */}
      <section className={`@container/filter w-full rounded-2xl grid grid-col-1 items-end gap-4 p-6 bg-white shadow-sm border-gray-100 border transition-all duration-700 ease-out ${
        isLoaded ? 'opacity-100 translate-y-0' : 'opacity-0 translate-y-8'
      }`} style={{ transitionDelay: '100ms' }}>
=======
      {/* Error message */}
      {error && (
        <div className="bg-red-50 border border-red-200 text-red-700 px-4 py-3 rounded-lg">
          {error}
        </div>
      )}      {/* Loading indicator */}
      {loading && (
        <div className="flex justify-center items-center py-8">
          <div className="animate-spin rounded-full h-8 w-8 border-b-2 border-smblue-400"></div>
          <span className="ml-2 text-gray-600">Loading reports data...</span>
        </div>
      )}

      {/* Content - only show when not loading */}
      {!loading && (
        <>
          {/* Filter options */}
      <section className="@container/filter w-full rounded-2xl grid grid-col-1 items-end gap-4 p-6 bg-white shadow-sm border-gray-100 border">
>>>>>>> 9fdabc93
        {/* Dropdowns */}
        <section className="grid grid-cols-2 @lg/filter:grid-cols-3 gap-4">
          <div className="flex flex-col gap-1">
            <h4>Year</h4>
            <select
              value={selectedYear}
              onChange={(e) => setSelectedYear(e.target.value)}
              className="px-3 py-2 border border-gray-300 rounded-lg focus:ring-2 focus:ring-smblue-200 focus:border-smblue-200 h-10"
              title="Filter year"
            >              {filterOptions.years.map((year) => (
                <option key={year} value={year}>
                  {year}
                </option>
              ))}
            </select>
          </div>

          <div className="flex flex-col gap-1">
            <h4>Quarter</h4>
            <select
              value={selectedQuarter}
              onChange={(e) => setSelectedQuarter(e.target.value)}
              className="px-3 py-2 border border-gray-300 rounded-lg focus:ring-2 focus:ring-smblue-200 focus:border-smblue-200 h-10"
              title="Filter quarter"
            >              {filterOptions.quarters.map((quarter) => (
                <option key={quarter} value={quarter}>
                  {quarter}
                </option>
              ))}
            </select>
          </div>

          <div className="col-span-2 @lg/filter:col-span-1 flex flex-col gap-1">
            <h4>Purok/Sitio</h4>
            <select
              value={selectedPurok}
              onChange={(e) => setSelectedPurok(e.target.value)}
              className="px-3 py-2 border border-gray-300 rounded-lg focus:ring-2 focus:ring-smblue-200 focus:border-smblue-200 h-10"
              title="Filter purok"
            >              {filterOptions.puroks.map((purok) => (
                <option key={purok} value={purok}>
                  {purok}
                </option>
              ))}
            </select>
          </div>
        </section>

        {/* Buttons */}
        <section className="@sm/filter:grid-cols-2 grid grid-cols-1 gap-4">
          <button className="text-center text-white bg-smblue-400 hover:bg-smblue-300 px-3 py-2 cursor-pointer rounded-lg h-10">
            Filter Reports
          </button>
          <button className="gap-2 flex justify-center items-center text-center text-smblue-400 hover:bg-smblue-400/20 border-smblue-400 border px-3 py-2 cursor-pointer rounded-lg h-10">
            <FiDownload />
            Export Report
          </button>
        </section>
      </section>

      {/* Stats overview */}
      <section className={`w-full bg-white flex flex-col gap-3 border p-6 rounded-2xl border-gray-100 shadow-sm transition-all duration-700 ease-out ${
        isLoaded ? 'opacity-100 translate-y-0' : 'opacity-0 translate-y-8'
      }`} style={{ transitionDelay: '200ms' }}>
        <h3 className="text-lg font-semibold text-darktext mb-6 border-l-4 border-smblue-400 pl-4">
          Statistics Overview
        </h3>
        <div className="grid grid-cols-1 @md:grid-cols-2 @xl/main:grid-cols-3 gap-4">
          {statisticsOverviewData.map((stat, index) => (
            <article
              key={index}
              className="flex p-4 bg-stats-card rounded-xl justify-between items-center"
            >
              <section className="flex flex-col gap-1.5">
                <h5 className="text-sm text-smblue-400">{stat.label}</h5>
                <h2 className="text-2xl font-bold">
                  {stat.value.toLocaleString()}
                </h2>
              </section>
              <stat.icon className={"text-2xl text-smblue-400"} />
            </article>
          ))}
        </div>
      </section>

      {/* Population stats */}
      <section className="grid grid-cols-1 @xl/main:grid-cols-2 gap-4">
        <article className="w-full flex flex-col shadow-sm rounded-2xl border border-gray-100 p-6 bg-white">
          <h3 className={`text-lg font-semibold text-darktext mb-6 border-l-4 border-smblue-400 pl-4 transition-all duration-700 ease-out ${
            isLoaded ? 'opacity-100 translate-y-0' : 'opacity-0 translate-y-8'
          }`} style={{ transitionDelay: '300ms' }}>
            Age Group Distribution
          </h3>

          <HorizontalStackedBarChart
            data={ageGroupDistributionData}
            showPercentage={true}
          />
        </article>

        <article className="w-full flex flex-col shadow-sm rounded-2xl border border-gray-100 p-6 bg-white">
          <h3 className={`text-lg font-semibold text-darktext mb-6 border-l-4 border-smblue-400 pl-4 transition-all duration-700 ease-out ${
            isLoaded ? 'opacity-100 translate-y-0' : 'opacity-0 translate-y-8'
          }`} style={{ transitionDelay: '350ms' }}>
            Special Population Registry
          </h3>

          <HorizontalStackedBarChart
            data={specialPopulationRegistryData}
            showPercentage={true}
          />
        </article>
      </section>

      {/* Financial data and Population Dist by Purok/Sitio */}
      <section className="min-h-[450px] w-full grid gap-4 grid-cols-2 @4xl/main:grid-cols-[2fr_3fr_2fr]">
        {/* Tailwind is mobile-first, i may have to keep reminding myself that :) */}
        <article className="@4xl/main:flex @4xl/main:flex-col shadow-sm rounded-2xl border col-span-2 border-gray-100 p-6 bg-white @4xl/main:order-1 @4xl/main:col-span-1">
          <h3 className={`text-lg font-semibold text-darktext mb-6 border-l-4 border-smblue-400 pl-4 transition-all duration-700 ease-out ${
            isLoaded ? 'opacity-100 translate-y-0' : 'opacity-0 translate-y-8'
          }`} style={{ transitionDelay: '400ms' }}>
            Monthly Revenue Collection
          </h3>

          <ResponsiveAreaChart data={revenueData} />
        </article>

        <article className="flex flex-col shadow-sm rounded-2xl border border-gray-100 p-6 bg-white col-span-2 min-h-[450px] @xl/main:col-span-1">
          <h3 className={`text-lg font-semibold text-darktext mb-6 border-l-4 border-smblue-400 pl-4 transition-all duration-700 ease-out ${
            isLoaded ? 'opacity-100 translate-y-0' : 'opacity-0 translate-y-8'
          }`} style={{ transitionDelay: '450ms' }}>
            Population Distribution by Purok/Sitio
          </h3>

          <ResponsiveBarGraph data={populationDistributionByPurokData} />
        </article>

        <article className="flex flex-col shadow-sm rounded-2xl border border-gray-100 p-6 bg-white min-h-[450px] col-span-2 @4xl/main:order-3 @xl/main:col-span-1">
          <h3 className={`text-lg font-semibold text-darktext mb-6 border-l-4 border-smblue-400 pl-4 transition-all duration-700 ease-out ${
            isLoaded ? 'opacity-100 translate-y-0' : 'opacity-0 translate-y-8'
          }`} style={{ transitionDelay: '500ms' }}>
            Document Types Issued
          </h3>

          <ResponsivePieChart data={documentsIssuedData} />
        </article>
      </section>      {/* Table of Most Requested Services */}
      <section className="flex flex-col shadow-sm rounded-2xl border border-gray-100 p-6 bg-white">
        <h3 className={`text-lg font-semibold text-darktext mb-6 border-l-4 border-smblue-400 pl-4 transition-all duration-700 ease-out ${
          isLoaded ? 'opacity-100 translate-y-0' : 'opacity-0 translate-y-8'
        }`} style={{ transitionDelay: '550ms' }}>
          Most Requested Services
        </h3>        <ResponsiveServicesTable data={mostRequestedServicesData} />
      </section>
        </>
      )}
    </main>
  );
}<|MERGE_RESOLUTION|>--- conflicted
+++ resolved
@@ -13,64 +13,6 @@
 import ResponsiveBarGraph from "./ResponsiveBarGraph";
 import ResponsivePieChart from "./ResponsivePieChart";
 import ResponsiveServicesTable from "./ResponsiveServicesTable";
-<<<<<<< HEAD
-import Breadcrumb from "../global/Breadcrumb";
-
-export default function ReportsPage() {
-  const [selectedYear, setSelectedYear] = useState<string>("2025");
-  const [selectedQuarter, setSelectedQuarter] =
-    useState<string>("All Quarters");
-  const [selectedPurok, setSelectedPurok] = useState<string>("Purok 1");
-  const [isLoaded, setIsLoaded] = useState(false);
-
-  const yearOptions = Array.from({ length: 2025 - 2010 + 1 }, (_, i) =>
-    (2010 + i).toString()
-  );
-  // hardcoded muna hihihi
-  const quarterOptions = ["Q1", "Q2", "Q3", "Q4", "All Quarters"];
-  const purokOptions = ["Purok 1", "Purok 2", "Purok 3", "Purok 4"];
-
-  // Animation trigger on component mount
-  useEffect(() => {
-    const timer = setTimeout(() => {
-      setIsLoaded(true);
-    }, 100);
-    return () => clearTimeout(timer);
-  }, []);
-
-  const statisticsOverviewData = [
-    {
-      label: "Total Residents",
-      value: 40199,
-      icon: FaUsers,
-    },
-    {
-      label: "Total Household",
-      value: 20148,
-      icon: FaHouseUser,
-    },
-    {
-      label: "Active Barangay Officials",
-      value: 20,
-      icon: FaUserCheck,
-    },
-    {
-      label: "Total Blotter Cases",
-      value: 5,
-      icon: FaPen,
-    },
-    {
-      label: "Total Issued Clearance",
-      value: 3,
-      icon: FaStamp,
-    },
-    {
-      label: "Ongoing Projects",
-      value: 1,
-      icon: FaClipboardList,
-    },
-  ];
-=======
 import { ReportsService } from "../../services/reports.service";
 import type {
   AgeGroupDistribution,
@@ -81,6 +23,7 @@
   MostRequestedService,
   FilterOptions,
 } from "../../services/reports.types";
+import Breadcrumb from "../global/Breadcrumb";
 
 export default function ReportsPage() {
   const [selectedYear, setSelectedYear] = useState<string>("2025");
@@ -102,7 +45,6 @@
     quarters: ["Q1", "Q2", "Q3", "Q4", "All Quarters"],
     puroks: []
   });
->>>>>>> 9fdabc93
 
   // Loading states
   const [loading, setLoading] = useState(true);
@@ -110,6 +52,15 @@
 
   // Service instance
   const reportsService = new ReportsService();
+  const [isLoaded, setIsLoaded] = useState(false);
+
+  // di na sya hardcoded hihi
+  // const yearOptions = Array.from({ length: 2025 - 2010 + 1 }, (_, i) =>
+  //   (2010 + i).toString()
+  // );
+  // // hardcoded muna hihihi
+  // const quarterOptions = ["Q1", "Q2", "Q3", "Q4", "All Quarters"];
+  // const purokOptions = ["Purok 1", "Purok 2", "Purok 3", "Purok 4"];
 
   // Load filter options on component mount
   useEffect(() => {
@@ -198,6 +149,48 @@
           ]);
         }
 
+  // Animation trigger on component mount
+  useEffect(() => {
+    const timer = setTimeout(() => {
+      setIsLoaded(true);
+    }, 100);
+    return () => clearTimeout(timer);
+  }, []);
+
+  // di na sya hardcoded hihi
+  // const statisticsOverviewData = [
+  //   {
+  //     label: "Total Residents",
+  //     value: 40199,
+  //     icon: FaUsers,
+  //   },
+  //   {
+  //     label: "Total Household",
+  //     value: 20148,
+  //     icon: FaHouseUser,
+  //   },
+  //   {
+  //     label: "Active Barangay Officials",
+  //     value: 20,
+  //     icon: FaUserCheck,
+  //   },
+  //   {
+  //     label: "Total Blotter Cases",
+  //     value: 5,
+  //     icon: FaPen,
+  //   },
+  //   {
+  //     label: "Total Issued Clearance",
+  //     value: 3,
+  //     icon: FaStamp,
+  //   },
+  //   {
+  //     label: "Ongoing Projects",
+  //     value: 1,
+  //     icon: FaClipboardList,
+  //   },
+  // ];
+
         // Set other data
         if (ageGroupResponse.data) setAgeGroupDistributionData(ageGroupResponse.data);
         if (specialPopulationResponse.data) setSpecialPopulationRegistryData(specialPopulationResponse.data);
@@ -235,12 +228,6 @@
         <h1 className="text-2xl font-bold text-darktext pl-0">Reports</h1>
       </div>
 
-<<<<<<< HEAD
-      {/* Filter options */}
-      <section className={`@container/filter w-full rounded-2xl grid grid-col-1 items-end gap-4 p-6 bg-white shadow-sm border-gray-100 border transition-all duration-700 ease-out ${
-        isLoaded ? 'opacity-100 translate-y-0' : 'opacity-0 translate-y-8'
-      }`} style={{ transitionDelay: '100ms' }}>
-=======
       {/* Error message */}
       {error && (
         <div className="bg-red-50 border border-red-200 text-red-700 px-4 py-3 rounded-lg">
@@ -258,8 +245,9 @@
       {!loading && (
         <>
           {/* Filter options */}
-      <section className="@container/filter w-full rounded-2xl grid grid-col-1 items-end gap-4 p-6 bg-white shadow-sm border-gray-100 border">
->>>>>>> 9fdabc93
+      <section className={`@container/filter w-full rounded-2xl grid grid-col-1 items-end gap-4 p-6 bg-white shadow-sm border-gray-100 border transition-all duration-700 ease-out ${
+        isLoaded ? 'opacity-100 translate-y-0' : 'opacity-0 translate-y-8'
+      }`} style={{ transitionDelay: '100ms' }}>
         {/* Dropdowns */}
         <section className="grid grid-cols-2 @lg/filter:grid-cols-3 gap-4">
           <div className="flex flex-col gap-1">
