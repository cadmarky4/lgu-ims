--- conflicted
+++ resolved
@@ -1,11 +1,7 @@
 import React, { useState, useEffect, useRef } from 'react';
 import { useNavigate } from 'react-router-dom';
-<<<<<<< HEAD
-import { FiPlus, FiSearch, FiX, FiCheck, FiTrash2 } from 'react-icons/fi';
+import { FiPlus, FiSearch, FiX, FiTrash2 } from 'react-icons/fi';
 import Breadcrumb from '../global/Breadcrumb';
-=======
-import { FiPlus, FiSearch, FiX, FiTrash2 } from 'react-icons/fi';
->>>>>>> d80b5873
 import { HouseholdsService } from '../../services/households.service';
 import { ResidentsService } from '../../services/residents.service';
 import { useNotificationHelpers } from '../global/NotificationSystem';
@@ -40,9 +36,7 @@
   // Loading and error states for API calls
   const [isLoading, setIsLoading] = useState(false);
   const [isSubmitting, setIsSubmitting] = useState(false);
-<<<<<<< HEAD
-  const [isSavingDraft, setIsSavingDraft] = useState(false);
-  const [error, setError] = useState<string | null>(null);
+  const [isSavingDraft, setIsSavingDraft] = useState(false);  const [error, setError] = useState<string | null>(null);
   const [isLoaded, setIsLoaded] = useState(false);
 
   // Animation trigger on component mount
@@ -52,24 +46,6 @@
     }, 100);
     return () => clearTimeout(timer);
   }, []);
-
-  // Toast state
-  const [toast, setToast] = useState<{
-    show: boolean;
-    message: string;
-    type: 'success' | 'error';
-  }>({ show: false, message: '', type: 'success' });
-
-  // Toast utility function
-  const showToast = (message: string, type: 'success' | 'error' = 'success') => {
-    setToast({ show: true, message, type });
-    setTimeout(() => {
-      setToast({ show: false, message: '', type: 'success' });
-    }, 3000);
-  };
-=======
-  const [isSavingDraft, setIsSavingDraft] = useState(false);  const [error, setError] = useState<string | null>(null);
->>>>>>> d80b5873
 
   // Services
   const householdsService = new HouseholdsService();
