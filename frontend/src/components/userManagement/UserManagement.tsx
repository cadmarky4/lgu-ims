--- conflicted
+++ resolved
@@ -3,18 +3,11 @@
 import { FiPlus, FiSearch, FiEdit, FiTrash2, FiEye, FiLock, FiPower } from 'react-icons/fi';
 import { FaUsers, FaUserCheck, FaShieldAlt, FaUserPlus } from 'react-icons/fa';
 import AddNewUser from './AddNewUser';
-<<<<<<< HEAD
 import ResetPassword from '../_auth/ResetPassword';
 import StatCard from '../_global/StatCard';
 import { UsersService } from '../../services/users/users.service';
 import type { User, UserParams } from '../../services/users/users.types';
-=======
-import ResetPassword from '../auth/ResetPassword';
-import StatCard from '../global/StatCard';
-import Breadcrumb from '../global/Breadcrumb'; // Update this path to match your project structure
-import { UsersService } from '../../services/users.service';
-import type { User, UserParams } from '../../services/user.types';
->>>>>>> 0e9393b9
+import Breadcrumb from '../_global/Breadcrumb';
 
 const UserManagement: React.FC = () => {
   const navigate = useNavigate();
