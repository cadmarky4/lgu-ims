--- conflicted
+++ resolved
@@ -4,37 +4,16 @@
 import { useEffect, useState } from "react";
 import { useAuth } from "../../contexts/AuthContext";
 
-interface User {
-  id: number;
-  username: string;
-  email: string;
-  first_name: string;
-  last_name: string;
-  middle_name?: string;
-  role: string;
-  department: string;
-  position?: string;
-  employee_id?: string;
-  phone?: string;
-  is_active: boolean;
-  is_verified: boolean;
-  full_name: string;
-}
-
 interface HeaderProps {
   onToggleSidebar: () => void;
   isSidebarExpanded: boolean;
   isMobile: boolean;
-  user?: User | null;
-  onUserClick?: () => void;
 }
 
 const Header: React.FC<HeaderProps> = ({
   onToggleSidebar,
   isSidebarExpanded,
   isMobile,
-  user,
-  onUserClick,
 }) => {
   const [containerRef, width] = useContainerWidth();
   const isDateShortened = width < 576;
@@ -117,22 +96,16 @@
           >
             <BiSidebar fontSize={24} />
           </button>
-<<<<<<< HEAD
           
           {/* Welcome Section moved to left */}
           <div className="max-w-[330px] text-left">
-=======
-        </div>        {/* Welcome Section and User Profile */}
-        <div className="flex items-center space-x-6">
-          <div className="max-w-[330px] text-right">
->>>>>>> d80b5873
             <h2 className="truncate text-lg font-semibold text-gray-900">
+              Welcome, {user?.first_name || 'User'}
               Welcome, {user?.first_name || 'User'}
             </h2>
             <p className="truncate text-sm text-gray-500">
               {currentDate.toUpperCase()} | {currentTime.toUpperCase()}
             </p>
-<<<<<<< HEAD
           </div>
         </div>
 
@@ -148,19 +121,6 @@
             </span>
             <FiChevronDown className={`w-4 h-4 flex-shrink-0 transition-transform duration-200 ${isDropdownOpen ? 'rotate-180' : ''}`} />
           </button>
-=======
-          </div><div className="flex items-center space-x-3">
-            <button
-              onClick={onUserClick}
-              className="max-w-56 flex justify-center items-center space-x-2 bg-smblue-400 hover:bg-smblue-500 transition-colors text-white px-4 py-2 rounded-lg cursor-pointer"
-              title="View Profile"
-            >
-              <FiUser className="header-pre-mobile:mr-0 mr-0 @2xl/header:mr-2 w-5 h-5 flex justify-center" />
-              <span className="truncate font-medium hidden @2xl/header:inline">
-                {user?.full_name || `${user?.first_name || ''} ${user?.last_name || ''}`.trim() || 'User'}
-              </span>
-            </button>
->>>>>>> d80b5873
 
           {/* Dropdown Menu */}
           {isDropdownOpen && (
