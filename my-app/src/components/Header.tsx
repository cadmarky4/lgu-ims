--- conflicted
+++ resolved
@@ -1,28 +1,17 @@
-<<<<<<< HEAD
-import { FiUser } from "react-icons/fi";
+import { FiUser, FiLogOut } from "react-icons/fi";
 import { BiSidebar } from "react-icons/bi";
 
-const Header = ({ onToggleSidebar }: { onToggleSidebar: () => void }) => {
+interface HeaderProps {
+  onToggleSidebar: () => void;
+  onLogout?: () => void;
+}
+
+const Header: React.FC<HeaderProps> = ({ onLogout, onToggleSidebar }) => {
   const currentDate = new Date().toLocaleDateString("en-US", {
     weekday: "long",
     year: "numeric",
     month: "long",
     day: "numeric",
-=======
-import React from 'react';
-import { FiUser, FiLogOut } from 'react-icons/fi';
-
-interface HeaderProps {
-  onLogout?: () => void;
-}
-
-const Header: React.FC<HeaderProps> = ({ onLogout }) => {
-  const currentDate = new Date().toLocaleDateString('en-US', {
-    weekday: 'long',
-    year: 'numeric',
-    month: 'long',
-    day: 'numeric'
->>>>>>> 384908f9
   });
 
   const currentTime = new Date().toLocaleTimeString("en-US", {
@@ -70,21 +59,15 @@
               {currentDate.toUpperCase()} | {currentTime.toUpperCase()}
             </p>
           </div>
-<<<<<<< HEAD
 
-          <div className="flex items-center space-x-2 bg-blue-600 text-white px-4 py-2 rounded-lg">
-            <FiUser className="header-pre-mobile:mr-0 mr-2 w-5 h-5 flex justify-center" />
-            <span className="font-medium header-pre-mobile:hidden">
-              Ayevinna Hao
-            </span>
-=======
-          
           <div className="flex items-center space-x-3">
             <div className="flex items-center space-x-2 bg-blue-600 text-white px-4 py-2 rounded-lg">
-              <FiUser className="w-5 h-5" />
-              <span className="font-medium">Ayevinna Hao</span>
+              <FiUser className="header-pre-mobile:mr-0 mr-2 w-5 h-5 flex justify-center" />
+              <span className="font-medium header-pre-mobile:hidden">
+                Ayevinna Hao
+              </span>
             </div>
-            
+
             {onLogout && (
               <button
                 onClick={onLogout}
@@ -95,7 +78,6 @@
                 <span className="font-medium">Logout</span>
               </button>
             )}
->>>>>>> 384908f9
           </div>
         </div>
       </div>
