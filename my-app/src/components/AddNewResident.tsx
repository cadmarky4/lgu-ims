import React, { useState, useEffect } from "react";
<<<<<<< HEAD
import { FiUpload } from "react-icons/fi";
import { residentsService } from "../services";
import { 
  type ResidentFormData, 
  type Resident, 
  type Purok
} from "../services/types";
=======
import { FiUpload, FiCheck, FiX } from "react-icons/fi";
import { apiService } from "../services/api";
>>>>>>> c3dde64a

interface AddNewResidentProps {
  onClose: () => void;
  onSave: (residentData: Resident) => void;
}

const AddNewResident: React.FC<AddNewResidentProps> = ({ onClose, onSave }) => {
  // Loading and error states for API calls
  const [isLoading, setIsLoading] = useState(false);
  const [isSubmitting, setIsSubmitting] = useState(false);
  const [isSavingDraft, setIsSavingDraft] = useState(false);
  const [error, setError] = useState<string | null>(null);
  const [duplicateWarning, setDuplicateWarning] = useState<string | null>(null);
<<<<<<< HEAD
  const [duplicateResidents, setDuplicateResidents] = useState<Resident[]>([]);
  
=======
  const [duplicateResidents, setDuplicateResidents] = useState<any[]>([]);
  const [toast, setToast] = useState<{
    show: boolean;
    message: string;
    type: 'success' | 'error';
  }>({ show: false, message: '', type: 'success' });
  
  // Toast utility function
  const showToast = (message: string, type: 'success' | 'error' = 'success') => {
    setToast({ show: true, message, type });
    setTimeout(() => {
      setToast({ show: false, message: '', type: 'success' });
    }, 3000);
  };

>>>>>>> c3dde64a
  // Reference data from backend
  const [puroks, setPuroks] = useState<Purok[]>([]);
  
  // Initialize form data with proper typing
  const [formData, setFormData] = useState<ResidentFormData>({
    // Basic Information
    firstName: "",
    lastName: "",
    middleName: "",
    suffix: "",
    birthDate: "",
    age: "",
    birthPlace: "",
    gender: "",
    civilStatus: "",
    nationality: "Filipino",
    religion: "",
    employmentStatus: "",
    educationalAttainment: "",
    // Contact Information
    mobileNumber: "",
    landlineNumber: "",
    emailAddress: "",
    houseNumber: "",
    street: "",
    purok: "",
<<<<<<< HEAD
    completeAddress: "",    // Family Information - household relationship fields removed
    // These will be managed by the Household module
=======
    completeAddress: "",
            // Family Information
>>>>>>> c3dde64a
    motherName: "",
    fatherName: "",
    emergencyContactName: "",
    emergencyContactNumber: "",
    emergencyContactRelationship: "",
    // Government IDs & Documents
    primaryIdType: "",
    idNumber: "",
    philhealthNumber: "",
    sssNumber: "",
    tinNumber: "",
    votersIdNumber: "",    // Required fields that were missing
    occupation: "",
    employer: "",
    monthlyIncome: "",
    voterStatus: "NOT_REGISTERED",
    precinctNumber: "",
    // Health & Medical Information
    medicalConditions: "",
    allergies: "",
    // Special Classifications
    specialClassifications: {
      seniorCitizen: false,
      personWithDisability: false,
      disabilityType: "",
      indigenousPeople: false,
      indigenousGroup: "",
      fourPsBeneficiary: false,
      fourPsHouseholdId: "",
    },
  });

  const handleInputChange = (
    e: React.ChangeEvent<
      HTMLInputElement | HTMLSelectElement | HTMLTextAreaElement
    >
  ) => {
    const { name, value } = e.target;
    setFormData((prev) => ({
      ...prev,
      [name]: value,
    }));
  };

  const handleCheckboxChange = (e: React.ChangeEvent<HTMLInputElement>) => {
    const { name, checked } = e.target;
    setFormData((prev) => ({
      ...prev,
      specialClassifications: {
        ...prev.specialClassifications,
        [name]: checked,
      },
    }));
  };

  const handleSpecialFieldChange = (
    e: React.ChangeEvent<HTMLInputElement | HTMLTextAreaElement>
  ) => {
    const { name, value } = e.target;
    setFormData((prev) => ({
      ...prev,
      specialClassifications: {
        ...prev.specialClassifications,
        [name]: value,
      },
    }));
  };

  // Auto-calculate age when birth date changes
  useEffect(() => {
    if (formData.birthDate) {
      const birthDate = new Date(formData.birthDate);
      const today = new Date();
      let age = today.getFullYear() - birthDate.getFullYear();
      const monthDiff = today.getMonth() - birthDate.getMonth();

      if (
        monthDiff < 0 ||
        (monthDiff === 0 && today.getDate() < birthDate.getDate())
      ) {
        age--;
      }

      setFormData((prev) => ({ ...prev, age: age.toString() }));
    }
  }, [formData.birthDate]);

  // Check for duplicate residents when key fields change
  useEffect(() => {
    const checkDuplicates = async () => {
      if (formData.firstName && formData.lastName && formData.birthDate) {
        try {
          const duplicates = await residentsService.checkDuplicate(
            formData.firstName,
            formData.lastName,
            formData.birthDate
          );

          if (duplicates.length > 0) {
            setDuplicateWarning(
              `Found ${duplicates.length} potential duplicate(s). Please verify this is not a duplicate entry.`
            );
            setDuplicateResidents(duplicates);
          } else {
            setDuplicateWarning(null);
            setDuplicateResidents([]);
          }
        } catch (error) {
          console.error("Failed to check duplicates:", error);
        }
      }
    };

    const delayedCheck = setTimeout(checkDuplicates, 1000);
    return () => clearTimeout(delayedCheck);
  }, [formData.firstName, formData.lastName, formData.birthDate]);

  // Fetch reference data on component mount
  useEffect(() => {
    const fetchReferenceData = async () => {
      setIsLoading(true);
      setError(null);
      try {
        // In a real implementation, you would have endpoints for reference data
        // For now, using mock data as the backend might not have these endpoints yet
        //
        // Future API calls would be:
        // const purokResponse = await apiService.getPuroks();
        // setPuroks(purokResponse);

        // Mock data for now
        setPuroks([
          { id: 1, name: "Purok 1" },
          { id: 2, name: "Purok 2" },
          { id: 3, name: "Purok 3" },
          { id: 4, name: "Purok 4" },
        ]);
      } catch (err) {
        setError("Failed to load reference data");
        console.error("Error fetching reference data:", err);
      } finally {
        setIsLoading(false);
      }
    };

    fetchReferenceData();
    loadDraftData();
  }, []);

<<<<<<< HEAD
=======
  // Load draft data from localStorage
  const loadDraftData = () => {
    try {
      const savedDraft = localStorage.getItem('residentDraft');
      if (savedDraft) {
        const draftData = JSON.parse(savedDraft);
        setFormData(draftData);
      }
    } catch (error) {
      console.error('Failed to load draft data:', error);
    }
  };

  // Save draft to localStorage
  const handleSaveDraft = () => {
    setIsSavingDraft(true);
    try {
      localStorage.setItem('residentDraft', JSON.stringify(formData));
      setError(null);
      showToast('Draft saved successfully!', 'success');
    } catch (error) {
      showToast('Failed to save draft. Please try again.', 'error');
      console.error('Failed to save draft:', error);
    } finally {
      setIsSavingDraft(false);
    }
  };

  // Clear draft from localStorage
  const clearDraft = () => {
    try {
      localStorage.removeItem('residentDraft');
    } catch (error) {
      console.error('Failed to clear draft:', error);
    }
  };
>>>>>>> c3dde64a
  const handleSubmit = async (e: React.FormEvent) => {
    e.preventDefault();
    setIsSubmitting(true);
    setError(null);

    try {
<<<<<<< HEAD
      // Use the service's transform method to convert form data to API format
      const residentData = residentsService.transformFormDataToApiFormat(formData);
=======
      // Transform form data to match backend API expectations
      const residentData = {
        // Basic Information
        first_name: formData.firstName,
        last_name: formData.lastName,
        middle_name: formData.middleName || null,
        suffix: formData.suffix || null,
        birth_date: formData.birthDate,
        birth_place: formData.birthPlace,
        gender: formData.gender,
        civil_status: formData.civilStatus,
        nationality: formData.nationality,
        religion: formData.religion || null,
        employment_status: formData.employmentStatus || null,
        educational_attainment: formData.educationalAttainment || null,

        // Contact Information
        mobile_number: formData.mobileNumber || null,
        telephone_number: formData.landlineNumber || null,
        email_address: formData.emailAddress || null,
        complete_address: formData.completeAddress,
        house_number: formData.houseNumber || null,
        street: formData.street || null,
        purok: formData.purok || null,

        // Family Information
        emergency_contact_name: formData.emergencyContactName || null,
        emergency_contact_number: formData.emergencyContactNumber || null,
        emergency_contact_relationship:
          formData.emergencyContactRelationship || null,
        // Government IDs
        philhealth_number: formData.philhealthNumber || null,
        sss_number: formData.sssNumber || null,
        tin_number: formData.tinNumber || null,
        voters_id_number: formData.votersIdNumber || null,
        voter_status: formData.voterStatus || "NOT_REGISTERED",
        precinct_number: formData.precinctNumber || null,

        // Employment Information
        occupation: formData.occupation || null,
        employer: formData.employer || null,
        monthly_income: formData.monthlyIncome
          ? parseFloat(formData.monthlyIncome)
          : null,

        // Health & Medical
        medical_conditions: formData.medicalConditions || null,
        allergies: formData.allergies || null,

        // Special Classifications
        senior_citizen: formData.specialClassifications.seniorCitizen,
        person_with_disability:
          formData.specialClassifications.personWithDisability,
        disability_type: formData.specialClassifications.disabilityType || null,
        indigenous_people: formData.specialClassifications.indigenousPeople,
        indigenous_group:
          formData.specialClassifications.indigenousGroup || null,
        four_ps_beneficiary: formData.specialClassifications.fourPsBeneficiary,
        four_ps_household_id:
          formData.specialClassifications.fourPsHouseholdId || null,

        // Default values
        status: "ACTIVE",
      };
>>>>>>> c3dde64a

      // Use the API service to create the resident
      const newResident = await residentsService.createResident(residentData);

      console.log("New resident created successfully:", newResident);

      // Clear the draft since resident was successfully created
      clearDraft();
      
      // Show success toast
      showToast('Resident registered successfully!', 'success');

      // Call the parent component's onSave callback
      onSave(newResident);
      onClose();
    } catch (err: any) {
      console.error("Error saving resident:", err);

      // Handle different types of errors
      if (err.message) {
        try {
          // Try to parse JSON error message
          const errorData = JSON.parse(err.message);
          if (errorData.errors) {
            const errorMessages = Object.values(errorData.errors).flat();
            setError(`Validation failed: ${errorMessages.join(", ")}`);
          } else {
            setError(errorData.message || "Failed to save resident");
          }
        } catch {
          // If not JSON, use the message as is
          setError(err.message);
        }
      } else {
        setError("Failed to save resident. Please try again.");
      }
    } finally {
      setIsSubmitting(false);
    }
  };

  // File upload handler
  const handleFileUpload = async (e: React.ChangeEvent<HTMLInputElement>) => {
    const file = e.target.files?.[0];
    if (file) {
      // Store file for later upload after resident is created
      // You might want to add this to state if needed
      console.log("File selected:", file.name);
    }
  };

  return (
    <main className="p-6 bg-gray-50 min-h-screen flex flex-col gap-4">
      {/* Header */}
      <div className="mb-2">
        <h1 className="text-2xl font-bold text-darktext pl-0">
          Add New Resident Profile
        </h1>
<<<<<<< HEAD
      </div>
      
=======
        {localStorage.getItem('residentDraft') && (
          <p className="text-sm text-gray-600 mt-1">
            📝 Draft data loaded from previous session
          </p>
        )}
      </div>{" "}
>>>>>>> c3dde64a
      {/* Error Display */}
      {error && (
        <div className="bg-red-50 border border-red-200 rounded-lg p-4 mb-4">
          <p className="text-red-800 text-sm">{error}</p>
        </div>
      )}
<<<<<<< HEAD
      
=======


>>>>>>> c3dde64a
      {/* Duplicate Warning */}
      {duplicateWarning && (
        <div className="bg-yellow-50 border border-yellow-200 rounded-lg p-4 mb-4">
          <p className="text-yellow-800 text-sm font-medium">
            ⚠️ {duplicateWarning}
          </p>
          {duplicateResidents.length > 0 && (
            <div className="mt-2">
              <p className="text-yellow-700 text-xs mb-2">
                Similar residents found:
              </p>
              <ul className="text-yellow-700 text-xs space-y-1">
                {duplicateResidents.slice(0, 3).map((resident, index) => (
                  <li key={index}>
                    • {resident.first_name} {resident.last_name} -{" "}
                    {resident.birth_date} - {resident.complete_address}
                  </li>
                ))}
              </ul>
            </div>
          )}
        </div>
      )}
      
      {/* Loading State */}
      {isLoading && (
        <div className="bg-blue-50 border border-blue-200 rounded-lg p-4 mb-4">
          <p className="text-blue-800 text-sm">Loading reference data...</p>
        </div>
      )}
      
      <form
        onSubmit={handleSubmit}
        className="bg-white rounded-2xl shadow-sm border border-gray-100 p-6"
      >
        {/* Basic Information */}
        <section className="mb-8">
          <h2 className="text-lg font-semibold text-darktext mb-4 border-l-4 border-smblue-400 pl-4">
            Basic Information
          </h2>
          <div className="border-b border-gray-200 mb-6"></div>

          <div className="grid grid-cols-1 md:grid-cols-2 lg:grid-cols-3 gap-6">
            <div>
              <label className="block text-sm font-medium text-gray-700 mb-2">
                First Name *
              </label>
              <input
                type="text"
                name="firstName"
                value={formData.firstName}
                onChange={handleInputChange}
                placeholder="Enter first name here..."
                className="w-full px-3 py-2 border border-gray-300 rounded-lg focus:ring-2 focus:ring-smblue-200 focus:border-smblue-200"
                required
              />
            </div>
            <div>
              <label className="block text-sm font-medium text-gray-700 mb-2">
                Last Name *
              </label>
              <input
                type="text"
                name="lastName"
                value={formData.lastName}
                onChange={handleInputChange}
                placeholder="Enter last name here..."
                className="w-full px-3 py-2 border border-gray-300 rounded-lg focus:ring-2 focus:ring-smblue-200 focus:border-smblue-200"
                required
              />
            </div>
            <div>
              <label className="block text-sm font-medium text-gray-700 mb-2">
                Middle Name
              </label>
              <input
                type="text"
                name="middleName"
                value={formData.middleName}
                onChange={handleInputChange}
                placeholder="N/A if not applicable"
                className="w-full px-3 py-2 border border-gray-300 rounded-lg focus:ring-2 focus:ring-smblue-200 focus:border-smblue-200"
              />
            </div>
            <div>
              <label
                htmlFor="suffix"
                className="block text-sm font-medium text-gray-700 mb-2"
              >
                Suffix
              </label>
              <select
                id="suffix"
                name="suffix"
                value={formData.suffix}
                onChange={handleInputChange}
                className="w-full px-3 py-2 border border-gray-300 rounded-lg focus:ring-2 focus:ring-smblue-200 focus:border-smblue-200"
              >
                <option value="">Select Suffix</option>
                <option value="Jr.">Jr.</option>
                <option value="Sr.">Sr.</option>
                <option value="II">II</option>
                <option value="III">III</option>
                <option value="IV">IV</option>
              </select>
            </div>
            <div>
              <label className="block text-sm font-medium text-gray-700 mb-2">
                Birth Date *
              </label>
              <input
                type="date"
                name="birthDate"
                value={formData.birthDate}
                onChange={handleInputChange}
                className="w-full px-3 py-2 border border-gray-300 rounded-lg focus:ring-2 focus:ring-smblue-200 focus:border-smblue-200"
                required
              />
            </div>
            <div>
              <label className="block text-sm font-medium text-gray-700 mb-2">
                Age (will be automatically calculated)
              </label>
              <input
                type="number"
                name="age"
                value={formData.age}
                onChange={handleInputChange}
                placeholder="0"
                className="w-full px-3 py-2 border border-gray-300 rounded-lg focus:ring-2 focus:ring-smblue-200 focus:border-smblue-200"
                readOnly
              />
            </div>
            <div>
              <label className="block text-sm font-medium text-gray-700 mb-2">
                Birth Place *
              </label>
              <input
                type="text"
                name="birthPlace"
                value={formData.birthPlace}
                onChange={handleInputChange}
                placeholder="Enter birth place..."
                className="w-full px-3 py-2 border border-gray-300 rounded-lg focus:ring-2 focus:ring-smblue-200 focus:border-smblue-200"
                required
              />
            </div>
            <div>
              <label
                htmlFor="gender"
                className="block text-sm font-medium text-gray-700 mb-2"
              >
                Gender *
              </label>
              <select
                id="gender"
                name="gender"
                value={formData.gender}
                onChange={handleInputChange}
                className="w-full px-3 py-2 border border-gray-300 rounded-lg focus:ring-2 focus:ring-smblue-200 focus:border-smblue-200"
                required
              >
                <option value="">Select Gender</option>
                <option value="MALE">Male</option>
                <option value="FEMALE">Female</option>
              </select>
            </div>
            <div>
              <label
                htmlFor="civilStatus"
                className="block text-sm font-medium text-gray-700 mb-2"
              >
                Civil Status *
              </label>
              <select
                id="civilStatus"
                name="civilStatus"
                value={formData.civilStatus}
                onChange={handleInputChange}
                className="w-full px-3 py-2 border border-gray-300 rounded-lg focus:ring-2 focus:ring-smblue-200 focus:border-smblue-200"
                required
              >
                <option value="">Select Civil Status</option>
                <option value="SINGLE">Single</option>
                <option value="MARRIED">Married</option>
                <option value="WIDOWED">Widowed</option>
                <option value="DIVORCED">Divorced</option>
                <option value="SEPARATED">Separated</option>
              </select>
            </div>
            <div>
              <label className="block text-sm font-medium text-gray-700 mb-2">
                Nationality *
              </label>
              <input
                type="text"
                name="nationality"
                value={formData.nationality}
                onChange={handleInputChange}
                placeholder="Enter nationality..."
                className="w-full px-3 py-2 border border-gray-300 rounded-lg focus:ring-2 focus:ring-smblue-200 focus:border-smblue-200"
                required
              />
            </div>
            <div>
              <label className="block text-sm font-medium text-gray-700 mb-2">
                Religion
              </label>
              <input
                type="text"
                name="religion"
                value={formData.religion}
                onChange={handleInputChange}
                placeholder="Enter religion here..."
                className="w-full px-3 py-2 border border-gray-300 rounded-lg focus:ring-2 focus:ring-smblue-200 focus:border-smblue-200"
              />
            </div>
            <div>
              <label
                htmlFor="employmentStatus"
                className="block text-sm font-medium text-gray-700 mb-2"
              >
                Employment Status
              </label>
              <select
                id="employmentStatus"
                name="employmentStatus"
                value={formData.employmentStatus}
                onChange={handleInputChange}
                className="w-full px-3 py-2 border border-gray-300 rounded-lg focus:ring-2 focus:ring-smblue-200 focus:border-smblue-200"
              >
                <option value="">Select Employment Status</option>
                <option value="EMPLOYED">Employed</option>
                <option value="UNEMPLOYED">Unemployed</option>
                <option value="SELF_EMPLOYED">Self Employed</option>
                <option value="RETIRED">Retired</option>
                <option value="STUDENT">Student</option>
                <option value="OFW">OFW</option>
              </select>
            </div>
            <div>
              <label className="block text-sm font-medium text-gray-700 mb-2">
                Educational Attainment
              </label>
              <input
                type="text"
                name="educationalAttainment"
                value={formData.educationalAttainment}
                onChange={handleInputChange}
                placeholder="e.g. High School Graduate, College Graduate..."
                className="w-full px-3 py-2 border border-gray-300 rounded-lg focus:ring-2 focus:ring-smblue-200 focus:border-smblue-200"
              />
            </div>
            <div>
              <label className="block text-sm font-medium text-gray-700 mb-2">
                Occupation
              </label>
              <input
                type="text"
                name="occupation"
                value={formData.occupation}
                onChange={handleInputChange}
                placeholder="e.g. Teacher, Engineer, Farmer..."
                className="w-full px-3 py-2 border border-gray-300 rounded-lg focus:ring-2 focus:ring-smblue-200 focus:border-smblue-200"
              />
            </div>            <div>
              <label className="block text-sm font-medium text-gray-700 mb-2">
                Employer
              </label>
              <input
                type="text"
                name="employer"
                value={formData.employer}
                onChange={handleInputChange}
                placeholder="Name of employer/company..."
                className="w-full px-3 py-2 border border-gray-300 rounded-lg focus:ring-2 focus:ring-smblue-200 focus:border-smblue-200"
              />
            </div>
            <div>
              <label className="block text-sm font-medium text-gray-700 mb-2">
                Monthly Income (PHP)
              </label>
              <input
                type="number"
                name="monthlyIncome"
                value={formData.monthlyIncome}
                onChange={handleInputChange}
                placeholder="Enter monthly income..."
                min="0"
                step="0.01"
                className="w-full px-3 py-2 border border-gray-300 rounded-lg focus:ring-2 focus:ring-smblue-200 focus:border-smblue-200"
              />
            </div>
          </div>
        </section>

        {/* Contact Information */}
        <section className="mb-8">
          <h2 className="text-lg font-semibold text-darktext mb-4 border-l-4 border-smblue-400 pl-4">
            Contact Information
          </h2>
          <div className="border-b border-gray-200 mb-6"></div>

          <div className="grid grid-cols-1 md:grid-cols-2 lg:grid-cols-3 gap-6">
            <div>
              <label className="block text-sm font-medium text-gray-700 mb-2">
                Mobile Number
              </label>
              <input
                type="tel"
                name="mobileNumber"
                value={formData.mobileNumber}
                onChange={handleInputChange}
                placeholder="+63 XXX XXX XXXX"
                className="w-full px-3 py-2 border border-gray-300 rounded-lg focus:ring-2 focus:ring-smblue-200 focus:border-smblue-200"
              />
            </div>

            <div>
              <label className="block text-sm font-medium text-gray-700 mb-2">
                Landline Number
              </label>
              <input
                type="tel"
                name="landlineNumber"
                value={formData.landlineNumber}
                onChange={handleInputChange}
                placeholder="(02) XXXX-XXXX"
                className="w-full px-3 py-2 border border-gray-300 rounded-lg focus:ring-2 focus:ring-smblue-200 focus:border-smblue-200"
              />
            </div>

            <div>
              <label className="block text-sm font-medium text-gray-700 mb-2">
                Email Address
              </label>
              <input
                type="email"
                name="emailAddress"
                value={formData.emailAddress}
                onChange={handleInputChange}
                placeholder="resident@gmail.com"
                className="w-full px-3 py-2 border border-gray-300 rounded-lg focus:ring-2 focus:ring-smblue-200 focus:border-smblue-200"
              />
            </div>

            <div>
              <label className="block text-sm font-medium text-gray-700 mb-2">
                House/Unit Number
              </label>
              <input
                type="text"
                name="houseNumber"
                value={formData.houseNumber}
                onChange={handleInputChange}
                placeholder="e.g. 123, Blk 4 Lot 5"
                className="w-full px-3 py-2 border border-gray-300 rounded-lg focus:ring-2 focus:ring-smblue-200 focus:border-smblue-200"
              />
            </div>

            <div>
              <label className="block text-sm font-medium text-gray-700 mb-2">
                Street
              </label>
              <input
                type="text"
                name="street"
                value={formData.street}
                onChange={handleInputChange}
                placeholder="e.g. Rizal Street"
                className="w-full px-3 py-2 border border-gray-300 rounded-lg focus:ring-2 focus:ring-smblue-200 focus:border-smblue-200"
              />
            </div>

            <div>
              <label className="block text-sm font-medium text-gray-700 mb-2">
                Purok
              </label>
              <select
                name="purok"
                value={formData.purok}
                onChange={handleInputChange}
                className="w-full px-3 py-2 border border-gray-300 rounded-lg focus:ring-2 focus:ring-smblue-200 focus:border-smblue-200"
                disabled={isLoading}
              >
                <option value="">Select Purok</option>
                {puroks.map((purok) => (
                  <option key={purok.id} value={purok.name}>
                    {purok.name}
                  </option>
                ))}
              </select>
            </div>

            <div className="md:col-span-3">
              <label className="block text-sm font-medium text-gray-700 mb-2">
                Complete Address *
              </label>
              <textarea
                name="completeAddress"
                value={formData.completeAddress}
                onChange={handleInputChange}
                placeholder="Enter complete address..."
                rows={3}
                className="w-full px-3 py-2 border border-gray-300 rounded-lg focus:ring-2 focus:ring-smblue-200 focus:border-smblue-200"
                required
              />
            </div>
          </div>
        </section>

        {/* Family Information */}
        <section className="mb-8">
          <h2 className="text-lg font-semibold text-darktext mb-4 border-l-4 border-smblue-400 pl-4">
            Family Information
          </h2>          <div className="border-b border-gray-200 mb-6"></div>

<<<<<<< HEAD
          {/* Household relationship fields removed - managed by Household module */}

          <div className="grid grid-cols-1 md:grid-cols-2 lg:grid-cols-3 gap-6">
=======
          <div className="grid grid-cols-1 md:grid-cols-2 lg:grid-cols-3 gap-6">

>>>>>>> c3dde64a
            <div>
              <label className="block text-sm font-medium text-gray-700 mb-2">
                Mother's Name
              </label>
              <input
                type="text"
                name="motherName"
                value={formData.motherName}
                onChange={handleInputChange}
                placeholder="Search existing residents or enter new"
                className="w-full px-3 py-2 border border-gray-300 rounded-lg focus:ring-2 focus:ring-smblue-200 focus:border-smblue-200"
              />
            </div>

            <div>
              <label className="block text-sm font-medium text-gray-700 mb-2">
                Father's Name
              </label>
              <input
                type="text"
                name="fatherName"
                value={formData.fatherName}
                onChange={handleInputChange}
                placeholder="Search existing residents or enter new"
                className="w-full px-3 py-2 border border-gray-300 rounded-lg focus:ring-2 focus:ring-smblue-200 focus:border-smblue-200"
              />
            </div>

            <div>
              <label className="block text-sm font-medium text-gray-700 mb-2">
                Emergency Contact Name
              </label>
              <input
                type="text"
                name="emergencyContactName"
                value={formData.emergencyContactName}
                onChange={handleInputChange}
                placeholder="Full Name of emergency contact"
                className="w-full px-3 py-2 border border-gray-300 rounded-lg focus:ring-2 focus:ring-smblue-200 focus:border-smblue-200"
              />
            </div>

            <div>
              <label className="block text-sm font-medium text-gray-700 mb-2">
                Emergency Contact Number
              </label>
              <input
                type="tel"
                name="emergencyContactNumber"
                value={formData.emergencyContactNumber}
                onChange={handleInputChange}
                placeholder="+63 XXX XXX XXXX"
                className="w-full px-3 py-2 border border-gray-300 rounded-lg focus:ring-2 focus:ring-smblue-200 focus:border-smblue-200"
              />
            </div>

            <div>
              <label className="block text-sm font-medium text-gray-700 mb-2">
                Emergency Contact Relationship
              </label>
              <input
                type="text"
                name="emergencyContactRelationship"
                value={formData.emergencyContactRelationship}
                onChange={handleInputChange}
                placeholder="e.g. Sibling, Friend, Relative..."
                className="w-full px-3 py-2 border border-gray-300 rounded-lg focus:ring-2 focus:ring-smblue-200 focus:border-smblue-200"
              />
            </div>
          </div>
        </section>

        {/* Government IDs & Documents */}
        <section className="mb-8">
          <h2 className="text-lg font-semibold text-darktext mb-4 border-l-4 border-smblue-400 pl-4">
            Government IDs & Documents
          </h2>
          <div className="border-b border-gray-200 mb-6"></div>

          <div className="grid grid-cols-1 md:grid-cols-2 lg:grid-cols-3 gap-6">
            <div>
              <label className="block text-sm font-medium text-gray-700 mb-2">
                Primary ID Type
              </label>
              <select
                name="primaryIdType"
                value={formData.primaryIdType}
                onChange={handleInputChange}
                className="w-full px-3 py-2 border border-gray-300 rounded-lg focus:ring-2 focus:ring-smblue-200 focus:border-smblue-200"
              >
                <option value="">Select ID Type</option>
                <option value="National ID">National ID</option>
                <option value="Passport">Passport</option>
                <option value="Driver's License">Driver's License</option>
                <option value="Voter's ID">Voter's ID</option>
                <option value="PhilHealth ID">PhilHealth ID</option>
                <option value="SSS ID">SSS ID</option>
                <option value="UMID">UMID</option>
              </select>
            </div>
            <div>
              <label className="block text-sm font-medium text-gray-700 mb-2">
                ID Number
              </label>
              <input
                type="text"
                name="idNumber"
                value={formData.idNumber}
                onChange={handleInputChange}
                placeholder="Enter ID Number"
                className="w-full px-3 py-2 border border-gray-300 rounded-lg focus:ring-2 focus:ring-smblue-200 focus:border-smblue-200"
              />
            </div>
            <div>
              <label className="block text-sm font-medium text-gray-700 mb-2">
                PhilHealth Number
              </label>
              <input
                type="text"
                name="philhealthNumber"
                value={formData.philhealthNumber}
                onChange={handleInputChange}
                placeholder="XX-XXXXXXXXX-X"
                className="w-full px-3 py-2 border border-gray-300 rounded-lg focus:ring-2 focus:ring-smblue-200 focus:border-smblue-200"
              />
            </div>
            <div>
              <label className="block text-sm font-medium text-gray-700 mb-2">
                SSS Number
              </label>
              <input
                type="text"
                name="sssNumber"
                value={formData.sssNumber}
                onChange={handleInputChange}
                placeholder="XX-XXXXXXX-X"
                className="w-full px-3 py-2 border border-gray-300 rounded-lg focus:ring-2 focus:ring-smblue-200 focus:border-smblue-200"
              />
            </div>
            <div>
              <label className="block text-sm font-medium text-gray-700 mb-2">
                TIN Number
              </label>
              <input
                type="text"
                name="tinNumber"
                value={formData.tinNumber}
                onChange={handleInputChange}
                placeholder="XXX-XXX-XXX-XXX"
                className="w-full px-3 py-2 border border-gray-300 rounded-lg focus:ring-2 focus:ring-smblue-200 focus:border-smblue-200"
              />
            </div>
            <div>
              <label className="block text-sm font-medium text-gray-700 mb-2">
                Voter's ID Number
              </label>
              <input
                type="text"
                name="votersIdNumber"
                value={formData.votersIdNumber}
                onChange={handleInputChange}
                placeholder="Enter Voter's ID Number"
                className="w-full px-3 py-2 border border-gray-300 rounded-lg focus:ring-2 focus:ring-smblue-200 focus:border-smblue-200"
              />
            </div>
            <div>
              <label className="block text-sm font-medium text-gray-700 mb-2">
                Voter Status *
              </label>
              <select
                name="voterStatus"
                value={formData.voterStatus}
                onChange={handleInputChange}
                className="w-full px-3 py-2 border border-gray-300 rounded-lg focus:ring-2 focus:ring-smblue-200 focus:border-smblue-200"
                required
              >
                <option value="NOT_REGISTERED">Not Registered</option>
                <option value="REGISTERED">Registered</option>
                <option value="DECEASED">Deceased</option>
                <option value="TRANSFERRED">Transferred</option>
              </select>
            </div>
            <div>
              <label className="block text-sm font-medium text-gray-700 mb-2">
                Precinct Number
              </label>
              <input
                type="text"
                name="precinctNumber"
                value={formData.precinctNumber}
                onChange={handleInputChange}
                placeholder="Enter precinct number..."
                className="w-full px-3 py-2 border border-gray-300 rounded-lg focus:ring-2 focus:ring-smblue-200 focus:border-smblue-200"
              />
            </div>
          </div>
        </section>

        {/* Health & Medical Information */}
        <section className="mb-8">
          <h2 className="text-lg font-semibold text-darktext mb-4 border-l-4 border-smblue-400 pl-4">
            Health & Medical Information
          </h2>
          <div className="border-b border-gray-200 mb-6"></div>

          <div className="grid grid-cols-1 md:grid-cols-2 gap-6">
            <div>
              <label className="block text-sm font-medium text-gray-700 mb-2">
                Medical Conditions
              </label>
              <textarea
                name="medicalConditions"
                value={formData.medicalConditions}
                onChange={handleInputChange}
                placeholder="List any medical conditions, medications, or health concerns..."
                rows={4}
                className="w-full px-3 py-2 border border-gray-300 rounded-lg focus:ring-2 focus:ring-smblue-200 focus:border-smblue-200"
              />
            </div>

            <div>
              <label className="block text-sm font-medium text-gray-700 mb-2">
                Allergies
              </label>
              <textarea
                name="allergies"
                value={formData.allergies}
                onChange={handleInputChange}
                placeholder="List any known allergies (food, medication, environmental)..."
                rows={4}
                className="w-full px-3 py-2 border border-gray-300 rounded-lg focus:ring-2 focus:ring-smblue-200 focus:border-smblue-200"
              />
            </div>
          </div>
        </section>

        {/* Special Classifications */}
        <section className="mb-8">
          <h2 className="text-lg font-semibold text-darktext mb-4 border-l-4 border-smblue-400 pl-4">
            Special Classifications
          </h2>
          <div className="border-b border-gray-200 mb-6"></div>
          <p className="text-sm text-gray-600 mb-4">Check all that apply:</p>

          <div className="space-y-6">
            <div className="grid grid-cols-2 md:grid-cols-3 gap-4">
              <label className="flex items-center">
                <input
                  type="checkbox"
                  name="seniorCitizen"
                  checked={formData.specialClassifications.seniorCitizen}
                  onChange={handleCheckboxChange}
                  className="mr-2"
                />
                Senior Citizen (60+)
              </label>

              <label className="flex items-center">
                <input
                  type="checkbox"
                  name="personWithDisability"
                  checked={formData.specialClassifications.personWithDisability}
                  onChange={handleCheckboxChange}
                  className="mr-2"
                />
                Person with Disability
              </label>

              <label className="flex items-center">
                <input
                  type="checkbox"
                  name="indigenousPeople"
                  checked={formData.specialClassifications.indigenousPeople}
                  onChange={handleCheckboxChange}
                  className="mr-2"
                />
                Indigenous People
              </label>

              <label className="flex items-center">
                <input
                  type="checkbox"
                  name="fourPsBeneficiary"
                  checked={formData.specialClassifications.fourPsBeneficiary}
                  onChange={handleCheckboxChange}
                  className="mr-2"
                />
                4Ps Beneficiary
              </label>
            </div>

            {/* Conditional Fields */}
            {formData.specialClassifications.personWithDisability && (
              <div>
                <label className="block text-sm font-medium text-gray-700 mb-2">
                  Disability Type
                </label>
                <input
                  type="text"
                  name="disabilityType"
                  value={formData.specialClassifications.disabilityType}
                  onChange={handleSpecialFieldChange}
                  placeholder="Specify type of disability..."
                  className="w-full px-3 py-2 border border-gray-300 rounded-lg focus:ring-2 focus:ring-smblue-200 focus:border-smblue-200"
                />
              </div>
            )}

            {formData.specialClassifications.indigenousPeople && (
              <div>
                <label className="block text-sm font-medium text-gray-700 mb-2">
                  Indigenous Group
                </label>
                <input
                  type="text"
                  name="indigenousGroup"
                  value={formData.specialClassifications.indigenousGroup}
                  onChange={handleSpecialFieldChange}
                  placeholder="Specify indigenous group..."
                  className="w-full px-3 py-2 border border-gray-300 rounded-lg focus:ring-2 focus:ring-smblue-200 focus:border-smblue-200"
                />
              </div>
            )}

            {formData.specialClassifications.fourPsBeneficiary && (
              <div>
                <label className="block text-sm font-medium text-gray-700 mb-2">
                  4Ps Household ID
                </label>
                <input
                  type="text"
                  name="fourPsHouseholdId"
                  value={formData.specialClassifications.fourPsHouseholdId}
                  onChange={handleSpecialFieldChange}
                  placeholder="Enter 4Ps Household ID..."
                  className="w-full px-3 py-2 border border-gray-300 rounded-lg focus:ring-2 focus:ring-smblue-200 focus:border-smblue-200"
                />
              </div>
            )}
          </div>
        </section>

        {/* Profile Photo */}
        <section className="mb-8">
          <h2 className="text-lg font-semibold text-darktext mb-4 border-l-4 border-smblue-400 pl-4">
            Profile Photo
          </h2>
          <div className="border-b border-gray-200 mb-6"></div>

          <div className="border-2 border-dashed border-gray-300 rounded-lg p-12 text-center">
            <FiUpload className="w-12 h-12 mx-auto text-gray-400 mb-4" />
            <p className="text-gray-600 mb-2">Upload Profile Photo</p>
            <p className="text-sm text-gray-500">
              Click to browse or drag and drop
            </p>
            <input
              type="file"
              accept="image/*"
              className="hidden"
              id="profilePhoto"
              onChange={handleFileUpload}
            />
            <label htmlFor="profilePhoto" className="cursor-pointer"></label>
          </div>
        </section>

        {/* Form Actions */}
        <div className="flex justify-between items-center pt-6 border-t border-gray-200">
          <button
            type="button"
            onClick={handleSaveDraft}
            disabled={isSavingDraft || isSubmitting}
            className="px-6 py-2 border border-gray-300 rounded-lg text-gray-700 hover:bg-gray-50 transition-colors disabled:opacity-50 disabled:cursor-not-allowed flex items-center space-x-2"
          >
            {isSavingDraft && (
              <div className="w-4 h-4 border-2 border-gray-400 border-t-transparent rounded-full animate-spin"></div>
            )}
            <span>{isSavingDraft ? "Saving Draft..." : "Save Draft"}</span>
          </button>

          <div className="flex space-x-4">
            <button
              type="button"
              onClick={onClose}
              disabled={isSubmitting}
              className="px-6 py-2 border border-gray-300 rounded-lg text-gray-700 hover:bg-gray-50 transition-colors disabled:opacity-50 disabled:cursor-not-allowed"
            >
              Cancel
            </button>
            <button
              type="submit"
              disabled={isSubmitting || isLoading}
              className="px-6 py-2 bg-smblue-400 text-white rounded-lg hover:bg-smblue-300 transition-colors disabled:opacity-50 disabled:cursor-not-allowed flex items-center space-x-2"
            >
              {isSubmitting && (
                <div className="w-4 h-4 border-2 border-white border-t-transparent rounded-full animate-spin"></div>
              )}
              <span>{isSubmitting ? "Saving..." : "Register Resident"}</span>
            </button>
          </div>
        </div>
      </form>

      {/* Toast Notification */}
      {toast.show && (
        <div className="fixed top-4 right-4 z-50 animate-in slide-in-from-right duration-300">
          <div className={`flex items-center space-x-3 px-4 py-3 rounded-lg shadow-lg border ${
            toast.type === 'success' 
              ? 'bg-green-50 border-green-200 text-green-800' 
              : 'bg-red-50 border-red-200 text-red-800'
          }`}>
            {toast.type === 'success' ? (
              <FiCheck className="w-5 h-5 text-green-600" />
            ) : (
              <FiX className="w-5 h-5 text-red-600" />
            )}
            <span className="text-sm font-medium">{toast.message}</span>
            <button
              onClick={() => setToast({ show: false, message: '', type: 'success' })}
              className="ml-2 text-gray-400 hover:text-gray-600"
              title="Close notification"
            >
              <FiX className="w-4 h-4" />
            </button>
          </div>
        </div>
      )}
    </main>
  );
};

export default AddNewResident;<|MERGE_RESOLUTION|>--- conflicted
+++ resolved
@@ -1,16 +1,11 @@
 import React, { useState, useEffect } from "react";
-<<<<<<< HEAD
-import { FiUpload } from "react-icons/fi";
+import { FiUpload, FiCheck, FiX } from "react-icons/fi";
 import { residentsService } from "../services";
-import { 
-  type ResidentFormData, 
-  type Resident, 
+import {
+  type ResidentFormData,
+  type Resident,
   type Purok
 } from "../services/types";
-=======
-import { FiUpload, FiCheck, FiX } from "react-icons/fi";
-import { apiService } from "../services/api";
->>>>>>> c3dde64a
 
 interface AddNewResidentProps {
   onClose: () => void;
@@ -24,17 +19,13 @@
   const [isSavingDraft, setIsSavingDraft] = useState(false);
   const [error, setError] = useState<string | null>(null);
   const [duplicateWarning, setDuplicateWarning] = useState<string | null>(null);
-<<<<<<< HEAD
   const [duplicateResidents, setDuplicateResidents] = useState<Resident[]>([]);
-  
-=======
-  const [duplicateResidents, setDuplicateResidents] = useState<any[]>([]);
   const [toast, setToast] = useState<{
     show: boolean;
     message: string;
     type: 'success' | 'error';
   }>({ show: false, message: '', type: 'success' });
-  
+
   // Toast utility function
   const showToast = (message: string, type: 'success' | 'error' = 'success') => {
     setToast({ show: true, message, type });
@@ -43,10 +34,9 @@
     }, 3000);
   };
 
->>>>>>> c3dde64a
   // Reference data from backend
   const [puroks, setPuroks] = useState<Purok[]>([]);
-  
+
   // Initialize form data with proper typing
   const [formData, setFormData] = useState<ResidentFormData>({
     // Basic Information
@@ -70,13 +60,8 @@
     houseNumber: "",
     street: "",
     purok: "",
-<<<<<<< HEAD
-    completeAddress: "",    // Family Information - household relationship fields removed
-    // These will be managed by the Household module
-=======
     completeAddress: "",
-            // Family Information
->>>>>>> c3dde64a
+    // Family Information
     motherName: "",
     fatherName: "",
     emergencyContactName: "",
@@ -88,7 +73,7 @@
     philhealthNumber: "",
     sssNumber: "",
     tinNumber: "",
-    votersIdNumber: "",    // Required fields that were missing
+    votersIdNumber: "",
     occupation: "",
     employer: "",
     monthlyIncome: "",
@@ -226,8 +211,6 @@
     loadDraftData();
   }, []);
 
-<<<<<<< HEAD
-=======
   // Load draft data from localStorage
   const loadDraftData = () => {
     try {
@@ -264,82 +247,14 @@
       console.error('Failed to clear draft:', error);
     }
   };
->>>>>>> c3dde64a
   const handleSubmit = async (e: React.FormEvent) => {
     e.preventDefault();
     setIsSubmitting(true);
     setError(null);
 
     try {
-<<<<<<< HEAD
       // Use the service's transform method to convert form data to API format
       const residentData = residentsService.transformFormDataToApiFormat(formData);
-=======
-      // Transform form data to match backend API expectations
-      const residentData = {
-        // Basic Information
-        first_name: formData.firstName,
-        last_name: formData.lastName,
-        middle_name: formData.middleName || null,
-        suffix: formData.suffix || null,
-        birth_date: formData.birthDate,
-        birth_place: formData.birthPlace,
-        gender: formData.gender,
-        civil_status: formData.civilStatus,
-        nationality: formData.nationality,
-        religion: formData.religion || null,
-        employment_status: formData.employmentStatus || null,
-        educational_attainment: formData.educationalAttainment || null,
-
-        // Contact Information
-        mobile_number: formData.mobileNumber || null,
-        telephone_number: formData.landlineNumber || null,
-        email_address: formData.emailAddress || null,
-        complete_address: formData.completeAddress,
-        house_number: formData.houseNumber || null,
-        street: formData.street || null,
-        purok: formData.purok || null,
-
-        // Family Information
-        emergency_contact_name: formData.emergencyContactName || null,
-        emergency_contact_number: formData.emergencyContactNumber || null,
-        emergency_contact_relationship:
-          formData.emergencyContactRelationship || null,
-        // Government IDs
-        philhealth_number: formData.philhealthNumber || null,
-        sss_number: formData.sssNumber || null,
-        tin_number: formData.tinNumber || null,
-        voters_id_number: formData.votersIdNumber || null,
-        voter_status: formData.voterStatus || "NOT_REGISTERED",
-        precinct_number: formData.precinctNumber || null,
-
-        // Employment Information
-        occupation: formData.occupation || null,
-        employer: formData.employer || null,
-        monthly_income: formData.monthlyIncome
-          ? parseFloat(formData.monthlyIncome)
-          : null,
-
-        // Health & Medical
-        medical_conditions: formData.medicalConditions || null,
-        allergies: formData.allergies || null,
-
-        // Special Classifications
-        senior_citizen: formData.specialClassifications.seniorCitizen,
-        person_with_disability:
-          formData.specialClassifications.personWithDisability,
-        disability_type: formData.specialClassifications.disabilityType || null,
-        indigenous_people: formData.specialClassifications.indigenousPeople,
-        indigenous_group:
-          formData.specialClassifications.indigenousGroup || null,
-        four_ps_beneficiary: formData.specialClassifications.fourPsBeneficiary,
-        four_ps_household_id:
-          formData.specialClassifications.fourPsHouseholdId || null,
-
-        // Default values
-        status: "ACTIVE",
-      };
->>>>>>> c3dde64a
 
       // Use the API service to create the resident
       const newResident = await residentsService.createResident(residentData);
@@ -348,18 +263,18 @@
 
       // Clear the draft since resident was successfully created
       clearDraft();
-      
+
       // Show success toast
       showToast('Resident registered successfully!', 'success');
 
       // Call the parent component's onSave callback
       onSave(newResident);
       onClose();
-    } catch (err: any) {
+    } catch (err) {
       console.error("Error saving resident:", err);
 
       // Handle different types of errors
-      if (err.message) {
+      if (err instanceof Error) {
         try {
           // Try to parse JSON error message
           const errorData = JSON.parse(err.message);
@@ -398,29 +313,19 @@
         <h1 className="text-2xl font-bold text-darktext pl-0">
           Add New Resident Profile
         </h1>
-<<<<<<< HEAD
-      </div>
-      
-=======
         {localStorage.getItem('residentDraft') && (
           <p className="text-sm text-gray-600 mt-1">
             📝 Draft data loaded from previous session
           </p>
         )}
       </div>{" "}
->>>>>>> c3dde64a
       {/* Error Display */}
       {error && (
         <div className="bg-red-50 border border-red-200 rounded-lg p-4 mb-4">
           <p className="text-red-800 text-sm">{error}</p>
         </div>
       )}
-<<<<<<< HEAD
-      
-=======
-
-
->>>>>>> c3dde64a
+
       {/* Duplicate Warning */}
       {duplicateWarning && (
         <div className="bg-yellow-50 border border-yellow-200 rounded-lg p-4 mb-4">
@@ -444,14 +349,14 @@
           )}
         </div>
       )}
-      
+
       {/* Loading State */}
       {isLoading && (
         <div className="bg-blue-50 border border-blue-200 rounded-lg p-4 mb-4">
           <p className="text-blue-800 text-sm">Loading reference data...</p>
         </div>
       )}
-      
+
       <form
         onSubmit={handleSubmit}
         className="bg-white rounded-2xl shadow-sm border border-gray-100 p-6"
@@ -836,16 +741,12 @@
         <section className="mb-8">
           <h2 className="text-lg font-semibold text-darktext mb-4 border-l-4 border-smblue-400 pl-4">
             Family Information
-          </h2>          <div className="border-b border-gray-200 mb-6"></div>
-
-<<<<<<< HEAD
-          {/* Household relationship fields removed - managed by Household module */}
+          </h2>
+
+          <div className="border-b border-gray-200 mb-6"></div>
 
           <div className="grid grid-cols-1 md:grid-cols-2 lg:grid-cols-3 gap-6">
-=======
-          <div className="grid grid-cols-1 md:grid-cols-2 lg:grid-cols-3 gap-6">
-
->>>>>>> c3dde64a
+
             <div>
               <label className="block text-sm font-medium text-gray-700 mb-2">
                 Mother's Name
@@ -1252,11 +1153,10 @@
       {/* Toast Notification */}
       {toast.show && (
         <div className="fixed top-4 right-4 z-50 animate-in slide-in-from-right duration-300">
-          <div className={`flex items-center space-x-3 px-4 py-3 rounded-lg shadow-lg border ${
-            toast.type === 'success' 
-              ? 'bg-green-50 border-green-200 text-green-800' 
+          <div className={`flex items-center space-x-3 px-4 py-3 rounded-lg shadow-lg border ${toast.type === 'success'
+              ? 'bg-green-50 border-green-200 text-green-800'
               : 'bg-red-50 border-red-200 text-red-800'
-          }`}>
+            }`}>
             {toast.type === 'success' ? (
               <FiCheck className="w-5 h-5 text-green-600" />
             ) : (
